#!/usr/bin/env python3
"""
User Interface Module
Handles user interaction and command processing
"""
import os
import base64
import mimetypes
import time

# Add at top of file
from peer.config.settings import DEFAULT_VERBOSE_MODE

class UserInterface:
    """Handles user interaction and command processing"""
    
    def __init__(self, message_handler, peer_manager):
        self.message_handler = message_handler
        self.peer_manager = peer_manager
        self.running = False
        
        # Set default verbose mode from settings
        self.message_handler.set_verbose_mode(DEFAULT_VERBOSE_MODE)
    
    def start_command_loop(self):
        """Start the main command processing loop"""
        print(f"\nPeer-to-Peer Chat Ready!")
<<<<<<< HEAD
        print(f"Commands: POST, DM, PROFILE, LIST, FOLLOW, UNFOLLOW, FOLLOWING, FOLLOWERS, GAME, FILE, VERBOSE, QUIT")
=======
        print(f"Commands: POST, DM, DMLIST, PROFILE, LIST, FOLLOW, UNFOLLOW, FOLLOWING, FOLLOWERS, GROUP, GROUPVIEW, FEED, LIKE, VERBOSE, QUIT")
>>>>>>> 4d1d18df
        print(f"Verbose mode: {'ON' if self.message_handler.verbose_mode else 'OFF'}")
        
        self.running = True
        while self.running:
            try:
<<<<<<< HEAD
                original_cmd = input("\nCommand (POST/DM/PROFILE/LIST/FOLLOW/UNFOLLOW/FOLLOWING/FOLLOWERS/GAME/FILE/VERBOSE/QUIT): ").strip()
                cmd = original_cmd.upper()
=======
                cmd = input("\nCommand (POST/DM/DMLIST/PROFILE/LIST/FOLLOW/UNFOLLOW/GROUP/GROUPVIEW/FEED/LIKE/VERBOSE/QUIT): ").strip().upper()
>>>>>>> 4d1d18df
                
                if cmd == "QUIT" or cmd == "Q":
                    print("Goodbye!")
                    self.running = False
                elif cmd == "VERBOSE" or cmd == "V":
                    self._handle_verbose_command()
                elif cmd == "POST" or cmd == "P":
                    self._handle_post_command()
                elif cmd == "DM" or cmd == "D":
                    self._handle_dm_command()
                elif cmd == "DMLIST" or cmd == "DL":
                    self._handle_dmlist_command()
                elif cmd == "PROFILE" or cmd == "PROF":
                    self._handle_profile_command()
                elif cmd == "FEED" or cmd == "F":
                    self._handle_feed_command()
                elif cmd == "LIKE" or cmd == "L":
                    self._handle_like_command()
                elif cmd == "LIST" or cmd == "LS":
                    self._handle_list_command()
                elif cmd == "FOLLOW":
                    self._handle_follow_command()
                elif cmd == "UNFOLLOW" or cmd == "UF":
                    self._handle_unfollow_command()
                elif cmd == "FOLLOWING":
                    self._handle_following_command()
                elif cmd == "FOLLOWERS":
                    self._handle_followers_command()
<<<<<<< HEAD
                elif cmd.startswith("GAME") or cmd == "G":
                    self._handle_game_command(original_cmd)
                elif cmd.startswith("FILE") or cmd == "FILE":
                    self._handle_file_command(original_cmd)
=======
                elif cmd == "GROUP" or cmd == "G":
                    self._handle_group_command()
                elif cmd == "GROUPVIEW" or cmd == "GV":
                    self._handle_group_overview()
>>>>>>> 4d1d18df
                elif cmd == "":
                    # Empty command, just continue
                    continue
                else:
<<<<<<< HEAD
                    print("Invalid command. Use POST, DM, PROFILE, LIST, FOLLOW, UNFOLLOW, FOLLOWING, FOLLOWERS, GAME, FILE, VERBOSE, or QUIT")
                    print("You can also use single letters: P, D, L, F, UF, G, V, Q")
=======
                    print("Invalid command. Use POST, DM, DMLIST, PROFILE, LIST, FOLLOW, UNFOLLOW, GROUP, GROUPVIEW, FEED, LIKE, VERBOSE, or QUIT")
                    print("You can also use single letters: P, D, DL, PROF, LS, UF, G, GV, F, L, V, Q")
>>>>>>> 4d1d18df
                    
            except KeyboardInterrupt:
                print("\nGoodbye!")
                self.running = False
            except EOFError:
                print("\nGoodbye!")
                self.running = False
            except Exception as e:
                print(f"Command error: {e}")
                print("Please try again...")
    
    def stop(self):
        """Stop the command loop"""
        self.running = False
    
    def _handle_verbose_command(self):
        """Toggle verbose mode"""
        current_verbose = self.message_handler.verbose_mode
        self.message_handler.set_verbose_mode(not current_verbose)
        print(f"Verbose mode: {'ON' if self.message_handler.verbose_mode else 'OFF'}")
    
    def _handle_post_command(self):
        """Handle POST (broadcast message) command"""
        # Get follower count
        follower_count = len(self.peer_manager.get_followers())
        if follower_count == 0:
            print("You have no followers. Your message won't be received by anyone.")
            if not input("Continue anyway? (y/n): ").strip().lower().startswith('y'):
                return
        else:
            print(f"Your message will be sent to {follower_count} follower(s).")
        
        message = input("Message: ").strip()
        if not message:
            print("No message provided")
            return
            
        # Get TTL (Time To Live)
        ttl_input = input("Time To Live in seconds (default 3600 = 1 hour): ").strip()
        try:
            ttl = int(ttl_input) if ttl_input else 3600
            if ttl <= 0:
                print("TTL must be positive, using default 3600 seconds")
                ttl = 3600
        except ValueError:
            print("Invalid TTL value, using default 3600 seconds")
            ttl = 3600
        
        # Send the post with TTL
        sent_count = self.message_handler.send_post_message(message, ttl)
        
        if self.message_handler.verbose_mode:
            print(f"Message broadcasted to {sent_count} followers with TTL of {ttl} seconds")
    
    def _handle_dm_command(self):
        """Handle DM (direct message) command"""
        peers = self.peer_manager.get_all_peers()
        if not peers:
            print("No peers available. Use LIST to discover peers first.")
            return
        
        print("Available peers:")
        for user_id in peers.keys():
            display_name = self.peer_manager.get_display_name(user_id)
            print(f"  - {user_id} ({display_name})")
        
        recipient = input("Recipient (user@ip): ").strip()
        if not recipient:
            print("No recipient specified")
            return
        
        message = input("Message: ").strip()
        if not message:
            print("No message provided")
            return
        
        if self.message_handler.send_dm_message(recipient, message):
            if self.message_handler.verbose_mode:
                print(f"DM sent to {recipient}")
        else:
            print(f"Error: Peer {recipient} not found or unreachable")
    
    def _handle_dmlist_command(self):
        """Handle DMLIST command - show DMs from a specific peer"""
        peers = self.peer_manager.get_all_peers()
        if not peers:
            print("No peers available. Use LIST to discover peers first.")
            return
        
        # First, show peers with DM history
        peers_with_dms = [peer_id for peer_id in self.peer_manager.direct_messages.keys() 
                         if peer_id in peers or peer_id == self.peer_manager.user_id]
        
        if not peers_with_dms:
            print("You haven't exchanged DMs with any peers yet.")
            return
        
        print("\nPeers with DM history:")
        for idx, peer_id in enumerate(peers_with_dms, 1):
            display_name = self.peer_manager.get_display_name(peer_id)
            msg_count = len(self.peer_manager.direct_messages.get(peer_id, []))
            print(f"  {idx}. {peer_id} ({display_name}) - {msg_count} messages")
        
        selection = input("\nEnter peer number or user@ip to view DMs: ").strip()
        
        # Handle numeric selection
        try:
            idx = int(selection) - 1
            if 0 <= idx < len(peers_with_dms):
                selected_peer = peers_with_dms[idx]
            else:
                print("Invalid selection")
                return
        except ValueError:
            # Handle direct peer_id input
            selected_peer = selection
        
        # Display the DMs for the selected peer
        success, message = self.message_handler.list_dms_from_peer(selected_peer)
        if not success:
            print(message)
    
    def _handle_profile_command(self):
        """Handle PROFILE command"""
        display_name = input("Display Name: ").strip()
        if not display_name:
            # Use username from user_id if available
            if '@' in self.peer_manager.user_id:
                display_name = self.peer_manager.user_id.split('@')[0]
            else:
                display_name = self.peer_manager.user_id
        
        status = input("Status message: ").strip()
        if not status:
            status = "Hello from P2P LSNP!"
        
        add_avatar = input("Add profile picture? (y/n): ").strip().lower() == 'y'
        
        avatar_data = None
        avatar_type = None
        
        if add_avatar:
            avatar_path = input("Enter path to image file (or press Enter to skip): ").strip()
            if avatar_path and os.path.exists(avatar_path):
                try:
                    file_size = os.path.getsize(avatar_path)
                    if file_size > 20480:  # 20KB
                        print(f"Warning: File is {file_size} bytes. Large files may cause issues.")
                        if input("Continue anyway? (y/n): ").strip().lower() != 'y':
                            avatar_path = None
                    
                    if avatar_path:
                        # Read and encode avatar
                        with open(avatar_path, 'rb') as f:
                            avatar_bytes = f.read()
                        
                        avatar_data = base64.b64encode(avatar_bytes).decode('utf-8')
                        avatar_type = mimetypes.guess_type(avatar_path)[0] or 'application/octet-stream'
                        
                        print(f"Avatar added: {avatar_type}, {len(avatar_data)} characters")
                        
                except Exception as e:
                    print(f"Error reading avatar file: {e}")
            elif avatar_path:
                print(f"File not found: {avatar_path}")
        
        sent_count = self.message_handler.send_profile_message(display_name, status, avatar_data, avatar_type)
        print(f"Profile updated and broadcasted to {sent_count} peers")
    
    def _handle_list_command(self):
        """Handle LIST command to show known peers"""
        peers = self.peer_manager.get_all_peers()
        if not peers:
            print("No peers discovered yet. Wait a moment for peer discovery.")
            return
        
        if self.message_handler.verbose_mode:
            peer_list = [f"{user_id} ({info['ip']}:{info['port']})" for user_id, info in peers.items()]
            print(f"\n[KNOWN PEERS] ({len(peers)} peers):")
            for peer_info in peer_list:
                print(f"  - {peer_info}")
        else:
            print(f"\nOnline ({len(peers)}):")
            for user_id in peers.keys():
                display_name = self.peer_manager.get_display_name(user_id)
                avatar_info = self.peer_manager.get_avatar_info(user_id)
                following_status = " [Following]" if self.peer_manager.is_following(user_id) else ""
                follower_status = " [Follower]" if self.peer_manager.is_follower(user_id) else ""
                print(f"  - {display_name} ({user_id}){avatar_info}{following_status}{follower_status}")
    
    def _handle_follow_command(self):
        """Handle FOLLOW command to follow a peer"""
        peers = self.peer_manager.get_all_peers()
        if not peers:
            print("No peers available. Use LIST to discover peers first.")
            return
        
        print("Available peers:")
        for user_id in peers.keys():
            display_name = self.peer_manager.get_display_name(user_id)
            following = " [Following]" if self.peer_manager.is_following(user_id) else ""
            print(f"  - {user_id} ({display_name}){following}")
        
        user_to_follow = input("User to follow (user@ip): ").strip()
        if not user_to_follow:
            print("No user specified")
            return
        
        # Check if already following
        if self.peer_manager.is_following(user_to_follow):
            print(f"You are already following {user_to_follow}")
            return
        
        # Send follow request
        if self.message_handler.send_follow_request(user_to_follow):
            print(f"Follow request sent to {user_to_follow}")
        else:
            print(f"Error: Could not send follow request to {user_to_follow}")
    
    def _handle_unfollow_command(self):
        """Handle UNFOLLOW command to unfollow a peer"""
        following = self.peer_manager.get_following()
        if not following:
            print("You are not following anyone.")
            return
        
        print("Users you are following:")
        for user_id in following:
            display_name = self.peer_manager.get_display_name(user_id)
            print(f"  - {user_id} ({display_name})")
        
        user_to_unfollow = input("User to unfollow (user@ip): ").strip()
        if not user_to_unfollow:
            print("No user specified")
            return
        
        # Check if actually following
        if not self.peer_manager.is_following(user_to_unfollow):
            print(f"You are not following {user_to_unfollow}")
            return
        
        # Send unfollow request
        if self.message_handler.send_unfollow_request(user_to_unfollow):
            print(f"Unfollow request sent to {user_to_unfollow}")
        else:
            print(f"Error: Could not send unfollow request to {user_to_unfollow}")
    
    def _handle_following_command(self):
        """Handle FOLLOWING command to list users you follow"""
        following = self.peer_manager.get_following()
        if not following:
            print("You are not following anyone.")
            return
        
        print(f"\nUsers you are following ({len(following)}):")
        for user_id in following:
            display_name = self.peer_manager.get_display_name(user_id)
            avatar_info = self.peer_manager.get_avatar_info(user_id)
            follower_status = " [Follower]" if self.peer_manager.is_follower(user_id) else ""
            print(f"  - {display_name} ({user_id}){avatar_info}{follower_status}")
    
    def _handle_followers_command(self):
        """Handle FOLLOWERS command to list users following you"""
        followers = self.peer_manager.get_followers()
        if not followers:
            print("You have no followers.")
            return
        
        print(f"\nUsers following you ({len(followers)}):")
        for user_id in followers:
            display_name = self.peer_manager.get_display_name(user_id)
            avatar_info = self.peer_manager.get_avatar_info(user_id)
            following_status = " [Following]" if self.peer_manager.is_following(user_id) else ""
            print(f"  - {display_name} ({user_id}){avatar_info}{following_status}")
<<<<<<< HEAD
=======
            
    def _handle_group_command(self):
        """Handle GROUP command with submenu"""
        print("\nGroup Chat Operations:")
        print("  1. CREATE - Create a new group")
        print("  2. UPDATE - Add/remove members from a group")
        print("  3. MESSAGE - Send a message to a group")
        print("  4. LIST - List all your groups")
        print("  5. INFO - Show details about a specific group")
        print("  6. MESSAGES - View messages in a specific group")
        print("  7. LEAVE - Leave a group")
        print("  8. OVERVIEW - Complete group overview")
        print("  0. Back to main menu")
        
        try:
            choice = input("\nSelect option (0-8): ").strip()
            
            if choice == "1":
                self._handle_group_create()
            elif choice == "2":
                self._handle_group_update()
            elif choice == "3":
                self._handle_group_message()
            elif choice == "4":
                self._handle_group_list()
            elif choice == "5":
                self._handle_group_info()
            elif choice == "6":
                self._handle_group_view_messages()
            elif choice == "7":
                self._handle_group_leave()
            elif choice == "8":
                self._handle_group_overview()
            elif choice == "0":
                return
            else:
                print("Invalid choice")
        except Exception as e:
            print(f"Error: {e}")
    
    def _handle_group_create(self):
        """Handle creating a new group"""
        group_id = input("Enter a unique group ID: ").strip()
        if not group_id:
            print("Group ID is required")
            return
            
        group_name = input("Enter a group name: ").strip()
        if not group_name:
            print("Group name is required")
            return
            
        members_input = input("Enter members (comma-separated user IDs): ").strip()
        members = []
        if members_input:
            members = [member.strip() for member in members_input.split(',') if member.strip()]
            
        # Check if members exist
        peers = self.peer_manager.get_all_peers()
        unknown_members = [member for member in members if member not in peers]
        if unknown_members:
            print(f"Warning: Some members are not in your peer list: {', '.join(unknown_members)}")
            confirm = input("Continue anyway? (y/n): ").strip().lower()
            if confirm != 'y':
                print("Group creation cancelled")
                return
                
        # Create group
        sent_count = self.message_handler.send_group_create(group_id, group_name, members)
        print(f"Group created. Invitation sent to {sent_count} members.")
    
    def _handle_group_update(self):
        """Handle updating group membership"""
        # Get group ID
        group_id = input("Enter group ID to update: ").strip()
        if not group_id:
            print("Group ID is required")
            return
            
        # Check if group exists and user is creator
        group = self.peer_manager.get_group(group_id)
        if not group:
            print(f"Group {group_id} not found")
            return
            
        if group['creator'] != self.peer_manager.user_id:
            print("Only the group creator can update members")
            return
            
        # Handle adding members
        add_members = []
        add_input = input("Enter members to add (comma-separated, press Enter to skip): ").strip()
        if add_input:
            add_members = [member.strip() for member in add_input.split(',') if member.strip()]
            
        # Handle removing members
        remove_members = []
        remove_input = input("Enter members to remove (comma-separated, press Enter to skip): ").strip()
        if remove_input:
            remove_members = [member.strip() for member in remove_input.split(',') if member.strip()]
            
        # Update group
        if not add_members and not remove_members:
            print("No changes specified")
            return
            
        sent_count = self.message_handler.send_group_update(group_id, add_members, remove_members)
        print(f"Group update sent to {sent_count} members.")
    
    def _handle_group_message(self):
        """Handle sending a message to a group"""
        # Get group ID
        group_id = input("Enter group ID to message: ").strip()
        if not group_id:
            print("Group ID is required")
            return
            
        # Check if group exists and user is a member
        if not self.peer_manager.is_in_group(group_id):
            print(f"You are not a member of group {group_id}")
            return
            
        # Get message content
        content = input("Enter your message: ").strip()
        if not content:
            print("Message content is required")
            return
            
        # Send message
        sent_count = self.message_handler.send_group_message(group_id, content)
        print(f"Message sent to {sent_count} group members.")
    
    def _handle_group_list(self):
        """Handle listing all groups the user is a member of"""
        self.message_handler.list_my_groups()
            
    def _handle_group_info(self):
        """Handle showing details about a specific group"""
        # Get group ID
        my_groups = self.peer_manager.get_my_groups()
        if not my_groups:
            print("You are not a member of any groups.")
            return
            
        # Print groups for selection
        print("\nYour Groups:")
        for i, group_id in enumerate(my_groups, 1):
            group = self.peer_manager.get_group(group_id)
            if not group:
                continue
            print(f"{i}. {group['name']} (ID: {group_id})")
            
        # Get group selection
        selection = input("\nEnter group number or ID: ").strip()
        
        # Handle numeric selection
        group_id = None
        try:
            idx = int(selection) - 1
            if 0 <= idx < len(my_groups):
                group_id = my_groups[idx]
        except ValueError:
            # Try direct ID input
            group_id = selection
            
        if not group_id or group_id not in self.peer_manager.groups:
            print(f"Invalid group selection")
            return
            
        # Show group details
        self.message_handler.show_group_members(group_id)
    
    def _handle_group_view_messages(self):
        """Handle viewing messages in a specific group"""
        # Get group ID
        my_groups = self.peer_manager.get_my_groups()
        if not my_groups:
            print("You are not a member of any groups.")
            return
            
        # Print groups for selection
        print("\nYour Groups:")
        for i, group_id in enumerate(my_groups, 1):
            group = self.peer_manager.get_group(group_id)
            if not group:
                continue
            message_count = len(self.peer_manager.group_messages.get(group_id, []))
            print(f"{i}. {group['name']} (ID: {group_id}) - {message_count} messages")
            
        # Get group selection
        selection = input("\nEnter group number or ID: ").strip()
        
        # Handle numeric selection
        group_id = None
        try:
            idx = int(selection) - 1
            if 0 <= idx < len(my_groups):
                group_id = my_groups[idx]
        except ValueError:
            # Try direct ID input
            group_id = selection
            
        if not group_id or group_id not in self.peer_manager.groups:
            print(f"Invalid group selection")
            return
            
        # Get message limit
        limit_input = input("Number of messages to show (default 20): ").strip()
        try:
            limit = int(limit_input) if limit_input else 20
        except ValueError:
            limit = 20
            
        # Show group messages
        self.message_handler.show_group_messages(group_id, limit)
            
        # Print groups for selection
        print("\nYour Groups:")
        for i, group_id in enumerate(my_groups, 1):
            group = self.peer_manager.get_group(group_id)
            if not group:
                continue
            message_count = len(self.peer_manager.group_messages.get(group_id, []))
            print(f"{i}. {group['name']} (ID: {group_id}) - {message_count} messages")
            
        # Get group selection
        selection = input("\nEnter group number or ID: ").strip()
        
        # Handle numeric selection
        group_id = None
        try:
            idx = int(selection) - 1
            if 0 <= idx < len(my_groups):
                group_id = my_groups[idx]
        except ValueError:
            # Try direct ID input
            group_id = selection
            
        if not group_id or group_id not in self.peer_manager.groups:
            print(f"Invalid group selection")
            return
            
        # Get message limit
        limit_input = input("Number of messages to show (default 20): ").strip()
        try:
            limit = int(limit_input) if limit_input else 20
        except ValueError:
            limit = 20
            
        # Show group messages
        self.message_handler.show_group_messages(group_id, limit)
        
        # Format creation timestamp
        import datetime
        created_at = group['created_at']
        try:
            created_str = datetime.datetime.fromtimestamp(int(created_at)).strftime('%Y-%m-%d %H:%M:%S')
        except:
            created_str = str(created_at)
        
        print(f"Created on: {created_str}")
        print(f"Members ({len(group['members'])}):")
        
        # List all members
        for member_id in group['members']:
            display_name = self.peer_manager.get_display_name(member_id) or member_id
            you_marker = " (You)" if member_id == self.peer_manager.user_id else ""
            creator_marker = " (Creator)" if member_id == group['creator'] else ""
            print(f"  - {display_name} ({member_id}){you_marker}{creator_marker}")
            
    def _handle_group_leave(self):
        """Handle leaving a group"""
        # Get group ID
        group_id = input("Enter group ID to leave: ").strip()
        if not group_id:
            print("Group ID is required")
            return
            
        # Check if group exists
        group = self.peer_manager.get_group(group_id)
        if not group:
            print(f"Group {group_id} not found")
            return
            
        # Check if user is the creator
        if group['creator'] == self.peer_manager.user_id:
            print("As the creator, you cannot leave the group. You would need to delete it instead.")
            return
            
        # Confirm leaving
        confirm = input(f"Are you sure you want to leave the group '{group['name']}'? (y/n): ").strip().lower()
        if confirm != 'y':
            print("Operation cancelled")
            return
            
        # Leave the group
        success, message = self.peer_manager.leave_group(group_id)
        if success:
            print(f"You have left the group '{group['name']}'")
        else:
            print(f"Error: {message}")
            
    def _handle_group_overview(self):
        """Handle complete group overview"""
        # First, list all groups
        my_groups = self.peer_manager.get_my_groups()
        if not my_groups:
            print("You are not a member of any groups.")
            return
            
        print(f"\n===== GROUP OVERVIEW =====")
        print(f"You are a member of {len(my_groups)} groups:")
        
        # For each group, show basic info and recent messages
        for i, group_id in enumerate(my_groups, 1):
            group = self.peer_manager.get_group(group_id)
            if not group:
                continue
                
            creator_status = " (Creator)" if group['creator'] == self.peer_manager.user_id else ""
            member_count = len(group['members'])
            message_count = len(self.peer_manager.group_messages.get(group_id, []))
            
            print(f"\n{i}. {group['name']} (ID: {group_id}){creator_status}")
            print(f"   Members: {member_count} | Messages: {message_count}")
            
            # Show members
            print(f"   Members:")
            for j, member_id in enumerate(list(group['members'])[:5], 1):
                display_name = self.peer_manager.get_display_name(member_id) or member_id
                you_marker = " (You)" if member_id == self.peer_manager.user_id else ""
                creator_marker = " (Creator)" if member_id == group['creator'] else ""
                print(f"     {j}. {display_name}{you_marker}{creator_marker}")
                
            # Show more members indicator if needed
            if len(group['members']) > 5:
                print(f"     ... and {len(group['members']) - 5} more members")
            
            # Show last 3 messages if any
            messages = self.peer_manager.get_group_messages(group_id)
            if messages:
                print(f"   Recent Messages:")
                # Get last 3 messages
                recent_msgs = sorted(messages, key=lambda x: x['timestamp'], reverse=True)[:3]
                for msg in reversed(recent_msgs):
                    from_user = msg['from_user']
                    display_name = self.peer_manager.get_display_name(from_user) or from_user
                    you_marker = " (You)" if from_user == self.peer_manager.user_id else ""
                    
                    # Format timestamp
                    import datetime
                    ts_str = datetime.datetime.fromtimestamp(msg['timestamp']).strftime('%Y-%m-%d %H:%M:%S')
                    
                    # Truncate content if too long
                    content = msg['content']
                    if len(content) > 50:
                        content = content[:47] + "..."
                        
                    print(f"     [{ts_str}] {display_name}{you_marker}: {content}")
                    
                if len(messages) > 3:
                    print(f"     ... and {len(messages) - 3} more messages")
            else:
                print(f"   No messages in this group yet")
                
        print(f"\n===== END OF GROUP OVERVIEW =====")
        
        # Ask if user wants to view details of a specific group
        choice = input("\nView details of a specific group? Enter group number or ID (or press Enter to skip): ").strip()
        if not choice:
            return
            
        # Handle numeric selection
        group_id = None
        try:
            idx = int(choice) - 1
            if 0 <= idx < len(my_groups):
                group_id = my_groups[idx]
        except ValueError:
            # Try direct ID input
            group_id = choice
            
        if not group_id or group_id not in self.peer_manager.groups:
            print(f"Invalid group selection")
            return
            
        # Show submenu for selected group
        self._handle_group_detail_submenu(group_id)
            
        # Leave group
        success, message = self.peer_manager.leave_group(group_id)
        print(message)
    
    def _handle_send_group_message(self):
        """Send a message to a group"""
        # List available groups
        my_groups = self.peer_manager.get_my_groups()
        if not my_groups:
            print("You are not a member of any groups.")
            return
            
        print("\nYour Groups:")
        for idx, group_id in enumerate(my_groups, 1):
            group = self.peer_manager.get_group(group_id)
            if group:
                print(f"  {idx}. {group['name']} (ID: {group_id})")
        
        # Select group
        try:
            choice = int(input("\nSelect group number: ").strip())
            if choice < 1 or choice > len(my_groups):
                print("Invalid choice")
                return
                
            selected_group_id = my_groups[choice - 1]
            group = self.peer_manager.get_group(selected_group_id)
            
            # Get message content
            content = input(f"Message to {group['name']}: ").strip()
            if not content:
                print("Message cannot be empty")
                return
                
            # Send the message
            sent_count = self.message_handler.send_group_message(selected_group_id, content)
            
            # Also display the message locally
            display_name = self.peer_manager.get_display_name(self.peer_manager.user_id)
            avatar_info = self.peer_manager.get_avatar_info(self.peer_manager.user_id)
            print(f"\n[{group['name']}] {display_name}{avatar_info}: {content}")
            
            # Show result
            print(f"Message sent to {sent_count} group members")
            
        except ValueError:
            print("Please enter a valid number")
        except Exception as e:
            print(f"Error: {e}")
    
    def _handle_update_group(self):
        """Update group membership"""
        # List groups where user is creator
        creator_groups = [
            group_id for group_id in self.peer_manager.get_my_groups()
            if self.peer_manager.is_group_creator(group_id)
        ]
        
        if not creator_groups:
            print("You are not the creator of any groups.")
            return
            
        print("\nGroups you created:")
        for idx, group_id in enumerate(creator_groups, 1):
            group = self.peer_manager.get_group(group_id)
            if group:
                print(f"  {idx}. {group['name']} (ID: {group_id})")
        
        # Select group
        try:
            choice = int(input("\nSelect group number: ").strip())
            if choice < 1 or choice > len(creator_groups):
                print("Invalid choice")
                return
                
            selected_group_id = creator_groups[choice - 1]
            group = self.peer_manager.get_group(selected_group_id)
            
            # Show current members
            print(f"\nCurrent members of {group['name']} ({len(group['members'])}):")
            for member_id in group['members']:
                display_name = self.peer_manager.get_display_name(member_id)
                print(f"  - {display_name} ({member_id})")
            
            # Add members
            print("\nAvailable peers to add:")
            peers = self.peer_manager.get_all_peers()
            non_members = []
            
            for user_id, info in peers.items():
                if user_id not in group['members']:
                    display_name = self.peer_manager.get_display_name(user_id)
                    print(f"  - {display_name} ({user_id})")
                    non_members.append(user_id)
            
            add_members = []
            if non_members:
                add_input = input("\nAdd members (comma-separated, leave empty to skip): ").strip()
                if add_input:
                    for member_id in add_input.split(','):
                        member_id = member_id.strip()
                        if member_id and self.peer_manager.is_peer_known(member_id) and member_id not in group['members']:
                            add_members.append(member_id)
            
            # Remove members
            remove_members = []
            removable_members = [m for m in group['members'] if m != self.peer_manager.user_id]
            
            if removable_members:
                print("\nMembers available for removal:")
                for member_id in removable_members:
                    display_name = self.peer_manager.get_display_name(member_id)
                    print(f"  - {display_name} ({member_id})")
                    
                remove_input = input("\nRemove members (comma-separated, leave empty to skip): ").strip()
                if remove_input:
                    for member_id in remove_input.split(','):
                        member_id = member_id.strip()
                        if member_id and member_id in group['members'] and member_id != self.peer_manager.user_id:
                            remove_members.append(member_id)
            
            # Confirm updates
            if not add_members and not remove_members:
                print("No changes requested")
                return
                
            print("\nRequested changes:")
            if add_members:
                print(f"  Add: {', '.join(add_members)}")
            if remove_members:
                print(f"  Remove: {', '.join(remove_members)}")
                
            if input("Confirm these changes? (y/n): ").strip().lower() != 'y':
                print("Cancelled")
                return
                
            # Update the group
            sent_count = self.message_handler.send_group_update(selected_group_id, add_members, remove_members)
            print(f"Group updated and changes sent to {sent_count} peers")
            
        except ValueError:
            print("Please enter a valid number")
        except Exception as e:
            print(f"Error: {e}")
    
    def _handle_leave_group(self):
        """Leave a group"""
        # List groups where user is not creator
        member_groups = [
            group_id for group_id in self.peer_manager.get_my_groups()
            if not self.peer_manager.is_group_creator(group_id)
        ]
        
        if not member_groups:
            print("You are not a member of any groups you can leave.")
            print("Note: To delete a group you created, use the Delete Group option.")
            return
            
        print("\nGroups you can leave:")
        for idx, group_id in enumerate(member_groups, 1):
            group = self.peer_manager.get_group(group_id)
            if group:
                print(f"  {idx}. {group['name']} (ID: {group_id})")
        
        # Select group
        try:
            choice = int(input("\nSelect group number: ").strip())
            if choice < 1 or choice > len(member_groups):
                print("Invalid choice")
                return
                
            selected_group_id = member_groups[choice - 1]
            group = self.peer_manager.get_group(selected_group_id)
            
            # Confirm
            if input(f"Confirm leaving the group '{group['name']}'? (y/n): ").strip().lower() != 'y':
                print("Cancelled")
                return
                
            # Leave the group
            success, message = self.peer_manager.leave_group(selected_group_id)
            if success:
                print(f"You have left the group '{group['name']}'")
            else:
                print(f"Error: {message}")
                
        except ValueError:
            print("Please enter a valid number")
        except Exception as e:
            print(f"Error: {e}")
    
    def _handle_delete_group(self):
        """Delete a group (creator only)"""
        # List groups where user is creator
        creator_groups = [
            group_id for group_id in self.peer_manager.get_my_groups()
            if self.peer_manager.is_group_creator(group_id)
        ]
        
        if not creator_groups:
            print("You are not the creator of any groups.")
            return
            
        print("\nGroups you can delete:")
        for idx, group_id in enumerate(creator_groups, 1):
            group = self.peer_manager.get_group(group_id)
            if group:
                print(f"  {idx}. {group['name']} (ID: {group_id})")
        
        # Select group
        try:
            choice = int(input("\nSelect group number: ").strip())
            if choice < 1 or choice > len(creator_groups):
                print("Invalid choice")
                return
                
            selected_group_id = creator_groups[choice - 1]
            group = self.peer_manager.get_group(selected_group_id)
            
            # Confirm
            print(f"WARNING: Deleting the group '{group['name']}' is permanent.")
            print(f"You will need to notify members manually that the group has been deleted.")
            if input(f"Type the group name to confirm deletion: ").strip() != group['name']:
                print("Confirmation failed. Group not deleted.")
                return
                
            # Delete the group
            success, message = self.peer_manager.delete_group(selected_group_id)
            if success:
                print(f"Group '{group['name']}' has been deleted")
            else:
                print(f"Error: {message}")
                
        except ValueError:
            print("Please enter a valid number")
        except Exception as e:
            print(f"Error: {e}")
    
    def _handle_group_detail_submenu(self, group_id):
        """Handle detailed actions for a specific group"""
        group = self.peer_manager.get_group(group_id)
        if not group:
            print(f"Group {group_id} not found")
            return
            
        print(f"\n===== {group['name']} (ID: {group_id}) =====")
        print("  1. View all members")
        print("  2. View all messages")
        print("  3. Send a message")
        print("  0. Back to group overview")
        
        choice = input("\nSelect option (0-3): ").strip()
        
        if choice == "1":
            self.message_handler.show_group_members(group_id)
        elif choice == "2":
            self.message_handler.show_group_messages(group_id)
        elif choice == "3":
            # Get message content
            content = input("Enter message: ").strip()
            if not content:
                print("Message content is required")
                return
                
            # Send the message
            sent_count = self.message_handler.send_group_message(group_id, content)
            print(f"Message sent to {sent_count} group members")
        elif choice == "0":
            return
        else:
            print("Invalid choice")
    
    def _handle_feed_command(self):
        """Display posts from users, with options to like/unlike"""
        import datetime
        
        print("\n=== Feed Options ===")
        print("1. View your posts")
        print("2. View posts from users you follow")
        print("3. View liked posts")
        print("4. Cancel")
        
        choice = input("Enter your choice (1-4): ").strip()
        
        if choice == "1":
            self._show_my_posts()
        elif choice == "2":
            self._show_following_posts()
        elif choice == "3":
            self._show_liked_posts()
        elif choice == "4":
            return
        else:
            print("Invalid choice. Please select 1-4.")
    
    def _show_my_posts(self):
        """Show posts created by the user"""
        import datetime
        import time
        
        # Get posts from the peer manager
        all_posts = self.peer_manager.get_user_posts(self.peer_manager.user_id)
        
        if not all_posts:
            print("You haven't posted anything yet.")
            return
            
        # Sort posts by timestamp (newest first)
        sorted_posts = sorted(all_posts.items(), key=lambda x: x[0], reverse=True)
        
        print("\n=== Your Posts ===")
        for idx, (timestamp, post_data) in enumerate(sorted_posts, 1):
            # Extract post data
            content = post_data['content']
            ttl = post_data['ttl']
            created_at = post_data['created_at']
            
            # Format timestamps
            try:
                ts_str = datetime.datetime.fromtimestamp(created_at).strftime('%Y-%m-%d %H:%M:%S')
                # Calculate expiration time
                expires_at = created_at + ttl
                expires_str = datetime.datetime.fromtimestamp(expires_at).strftime('%Y-%m-%d %H:%M:%S')
                # Calculate remaining time
                current_time = int(time.time())
                remaining_seconds = max(0, expires_at - current_time)
                remaining_str = self._format_time_remaining(remaining_seconds)
            except Exception:
                ts_str = str(timestamp)
                expires_str = "Unknown"
                remaining_str = "Unknown"
                
            # Get like count
            like_count = self.peer_manager.get_post_likes_count(timestamp)
            likes_label = f"{like_count} like{'s' if like_count != 1 else ''}"
            
            # Display post with index
            print(f"{idx}. [{ts_str}] {content} - {likes_label}")
            print(f"   Expires: {expires_str} ({remaining_str} remaining)")
            
        print("\nTo view who liked a post, use LIKE command option 3.")
    
    def _show_liked_posts(self):
        """Show posts liked by the user"""
        import datetime
        
        # Get liked posts
        liked_posts = self.peer_manager.liked_posts
        if not liked_posts:
            print("You haven't liked any posts yet.")
            return
        
        # Parse liked posts (format: "user_id:timestamp")
        liked_data = []
        for like_key in liked_posts:
            try:
                user_id, timestamp = like_key.split(':', 1)
                
                # Try to get actual content if available
                post_content = "Unknown content"
                user_posts = self.peer_manager.get_user_posts(user_id)
                if timestamp in user_posts:
                    post_content = user_posts[timestamp]
                    
                liked_data.append((user_id, timestamp, post_content))
            except ValueError:
                continue
                
        if not liked_data:
            print("No liked posts found.")
            return
                
        # Display liked posts
        print("\n=== Your Liked Posts ===")
        for idx, (user_id, timestamp, content) in enumerate(liked_data, 1):
            display_name = self.peer_manager.get_display_name(user_id) or user_id
            
            # Format timestamp
            try:
                ts_str = datetime.datetime.fromtimestamp(int(timestamp)).strftime('%Y-%m-%d %H:%M:%S')
            except Exception:
                ts_str = timestamp
                
            # Truncate content if available
            content_display = content[:30] + ("..." if len(content) > 30 else "")
            
            print(f"{idx}. [{ts_str}] {display_name}: {content_display} (ID: {timestamp})")
            
    def _show_following_posts(self):
        """Show posts from users you follow"""
        import datetime
        import time
        
        # Get list of users you follow
        following = self.peer_manager.following
        
        if not following:
            print("You're not following anyone.")
            return
            
        # Collect all posts from followed users
        all_posts = []
        for user_id in following:
            posts = self.peer_manager.get_user_posts(user_id)
            for timestamp, post_data in posts.items():
                all_posts.append((user_id, timestamp, post_data))
                
        if not all_posts:
            print("No posts from users you follow.")
            return
            
        # Sort posts by timestamp (newest first)
        sorted_posts = sorted(all_posts, key=lambda x: x[1], reverse=True)
        
        # Display posts
        print("\n=== Posts from Users You Follow ===")
        for idx, (user_id, timestamp, post_data) in enumerate(sorted_posts, 1):
            # Extract post data
            content = post_data['content']
            ttl = post_data['ttl']
            created_at = post_data['created_at']
            
            # Format timestamps
            try:
                ts_str = datetime.datetime.fromtimestamp(created_at).strftime('%Y-%m-%d %H:%M:%S')
                # Calculate expiration time
                expires_at = created_at + ttl
                expires_str = datetime.datetime.fromtimestamp(expires_at).strftime('%Y-%m-%d %H:%M:%S')
                # Calculate remaining time
                current_time = int(time.time())
                remaining_seconds = max(0, expires_at - current_time)
                remaining_str = self._format_time_remaining(remaining_seconds)
            except Exception:
                ts_str = str(timestamp)
                expires_str = "Unknown"
                remaining_str = "Unknown"
                
            # Get display name
            display_name = self.peer_manager.get_display_name(user_id) or user_id
            
            # Get like count
            like_count = self.peer_manager.get_post_likes_count(timestamp)
            likes_label = f"{like_count} like{'s' if like_count != 1 else ''}"
            
            # Check if user has liked this post
            liked_status = " ❤️" if self.peer_manager.has_liked_post(user_id, timestamp) else ""
            
            # Display post with index
            print(f"{idx}. [{ts_str}] {display_name}: {content} - {likes_label}{liked_status}")
            print(f"   Expires: {expires_str} ({remaining_str} remaining)")
    
    def _handle_like_command(self):
        """Handle liking/unliking posts"""
        print("\n=== Like/Unlike Posts ===")
        print("1. Like a post")
        print("2. Unlike a post")
        print("3. View post likes")
        print("4. Cancel")
        
        choice = input("Enter your choice (1-4): ").strip()
        
        if choice == "1":
            self._handle_like_post()
        elif choice == "2":
            self._handle_unlike_post()
        elif choice == "3":
            self._handle_view_likes()
        elif choice == "4":
            return
        else:
            print("Invalid choice. Please select 1-4.")
    
    def _handle_like_post(self):
        """Handle liking a post"""
        import datetime
        
        # Get list of peers
        peers = self.peer_manager.known_peers
        if not peers:
            print("You don't have any known peers.")
            return
            
        # Display list of peers
        print("\n=== Select a User ===")
        peer_ids = list(peers.keys())
        for idx, peer_id in enumerate(peer_ids, 1):
            display_name = self.peer_manager.get_display_name(peer_id) or peer_id
            print(f"{idx}. {display_name} ({peer_id})")
            
        # Get user selection
        try:
            user_idx = int(input("\nSelect user (0 to cancel): ").strip())
            if user_idx == 0:
                return
                
            if user_idx < 1 or user_idx > len(peer_ids):
                print("Invalid selection")
                return
                
            selected_user_id = peer_ids[user_idx - 1]
            
            # Get posts from the selected user
            user_posts = self.peer_manager.get_user_posts(selected_user_id)
            
            if not user_posts:
                print(f"No posts available from {selected_user_id}.")
                return
                
            # Sort posts by timestamp (newest first)
            sorted_posts = sorted(user_posts.items(), key=lambda x: x[0], reverse=True)
            
            # Display posts with formatting
            print(f"\n=== Posts from {selected_user_id} ===")
            for idx, (timestamp, post_data) in enumerate(sorted_posts, 1):
                # Extract post data
                content = post_data['content']
                ttl = post_data['ttl']
                created_at = post_data['created_at']
                
                # Format timestamp for display
                import time
                try:
                    ts_str = datetime.datetime.fromtimestamp(created_at).strftime('%Y-%m-%d %H:%M:%S')
                    # Calculate expiration time
                    expires_at = created_at + ttl
                    expires_str = datetime.datetime.fromtimestamp(expires_at).strftime('%Y-%m-%d %H:%M:%S')
                    # Calculate remaining time
                    current_time = int(time.time())
                    remaining_seconds = max(0, expires_at - current_time)
                    remaining_str = self._format_time_remaining(remaining_seconds)
                except Exception:
                    ts_str = timestamp
                    expires_str = "Unknown"
                    remaining_str = "Unknown"
                
                # Truncate long content
                truncated = content[:50] + ("..." if len(content) > 50 else "")
                
                # Check if already liked
                already_liked = self.peer_manager.has_liked_post(selected_user_id, timestamp)
                like_status = " (Already Liked ❤️)" if already_liked else ""
                
                print(f"{idx}. [{ts_str}] {truncated}{like_status}  (ID: {timestamp})")
                print(f"   Expires: {expires_str} ({remaining_str} remaining)")
                
            # Get post selection
            post_idx = int(input("\nSelect post to like (0 to cancel): ").strip())
            if post_idx == 0:
                return
                
            if post_idx < 1 or post_idx > len(sorted_posts):
                print("Invalid selection")
                return
                
            selected_timestamp = sorted_posts[post_idx - 1][0]
            selected_content = sorted_posts[post_idx - 1][1]['content']
            
            # Check if already liked
            if self.peer_manager.has_liked_post(selected_user_id, selected_timestamp):
                print("You already liked this post.")
                return
            
            # Send like message
            success = self.message_handler.send_like_message(selected_user_id, selected_timestamp, action='LIKE')
            if success:
                print(f"Liked post: \"{selected_content[:30]}...\"")
                
        except ValueError:
            print("Please enter a valid number")
    
    def _handle_unlike_post(self):
        """Handle unliking a post"""
        import datetime
        
        # Get liked posts
        liked_posts = self.peer_manager.liked_posts
        if not liked_posts:
            print("You haven't liked any posts yet.")
            return
        
        # Parse liked posts (format: "user_id:timestamp")
        liked_data = []
        for like_key in liked_posts:
            try:
                user_id, timestamp = like_key.split(':', 1)
                # Try to get actual content if available
                post_content = "Unknown content"
                user_posts = self.peer_manager.get_user_posts(user_id)
                if timestamp in user_posts:
                    post_content = user_posts[timestamp]
                
                liked_data.append((user_id, timestamp, post_content))
            except ValueError:
                continue
                
        if not liked_data:
            print("No liked posts found.")
            return
                
        # Display liked posts
        print("\n=== Your Liked Posts ===")
        for idx, (user_id, timestamp, content) in enumerate(liked_data, 1):
            display_name = self.peer_manager.get_display_name(user_id) or user_id
            
            # Format timestamp
            try:
                ts_str = datetime.datetime.fromtimestamp(int(timestamp)).strftime('%Y-%m-%d %H:%M:%S')
            except Exception:
                ts_str = timestamp
                
            # Truncate content if available
            content_display = content[:30] + ("..." if len(content) > 30 else "")
            
            print(f"{idx}. Post by {display_name} - \"{content_display}\" [{ts_str}] (ID: {timestamp})")
            
        # Get post selection
        try:
            post_idx = int(input("\nSelect post to unlike (0 to cancel): ").strip())
            if post_idx == 0:
                return
                
            if post_idx < 1 or post_idx > len(liked_data):
                print("Invalid selection")
                return
                
            selected_user_id = liked_data[post_idx - 1][0]
            selected_timestamp = liked_data[post_idx - 1][1]
            
            # Send unlike message
            success = self.message_handler.send_like_message(selected_user_id, selected_timestamp, action='UNLIKE')
            if success:
                print(f"Unliked post from {selected_user_id}")
                
        except ValueError:
            print("Please enter a valid number")
    
    def _handle_view_likes(self):
        """Handle viewing likes for a post"""
        # Show user posts
        all_posts = self.peer_manager.my_posts
        
        if not all_posts:
            print("You haven't posted anything yet.")
            return
            
        # Sort posts by timestamp (newest first)
        sorted_posts = sorted(all_posts.items(), key=lambda x: x[0], reverse=True)
        
        print("\n=== Your Posts ===")
        for idx, (timestamp, content) in enumerate(sorted_posts, 1):
            # Get like count
            like_count = self.peer_manager.get_post_likes_count(timestamp)
            likes_label = f"{like_count} like{'s' if like_count != 1 else ''}"
            
            # Display post with index
            print(f"{idx}. {content[:30]}... - {likes_label}")
            
        # Get post index
        try:
            post_idx = int(input("Enter post number to view likes (0 to cancel): ").strip())
            if post_idx == 0:
                return
                
            if post_idx < 1 or post_idx > len(sorted_posts):
                print("Invalid post number")
                return
                
            # Get post timestamp
            post_timestamp = sorted_posts[post_idx - 1][0]
            post_content = sorted_posts[post_idx - 1][1]
            
            # Get likes
            likers = self.peer_manager.get_post_likes(post_timestamp)
            if not likers:
                print(f"No likes for post: \"{post_content[:30]}...\"")
                return
                
            print(f"\nLikes for post \"{post_content[:30]}...\":")
            for liker_id in likers:
                display_name = self.peer_manager.get_display_name(liker_id) or liker_id
                print(f"- {display_name} ({liker_id})")
                
        except ValueError:
            print("Please enter a valid number")
            
    def _format_time_remaining(self, seconds):
        """Format seconds into a human-readable time string
        
        Args:
            seconds (int): Seconds to format
            
        Returns:
            str: Formatted time string
        """
        if seconds < 60:
            return f"{seconds} seconds"
        elif seconds < 3600:
            minutes = seconds // 60
            return f"{minutes} minute{'s' if minutes != 1 else ''}"
        elif seconds < 86400:
            hours = seconds // 3600
            minutes = (seconds % 3600) // 60
            return f"{hours} hour{'s' if hours != 1 else ''}, {minutes} minute{'s' if minutes != 1 else ''}"
        else:
            days = seconds // 86400
            hours = (seconds % 86400) // 3600
            return f"{days} day{'s' if days != 1 else ''}, {hours} hour{'s' if hours != 1 else ''}"
>>>>>>> 4d1d18df
<|MERGE_RESOLUTION|>--- conflicted
+++ resolved
@@ -25,22 +25,14 @@
     def start_command_loop(self):
         """Start the main command processing loop"""
         print(f"\nPeer-to-Peer Chat Ready!")
-<<<<<<< HEAD
-        print(f"Commands: POST, DM, PROFILE, LIST, FOLLOW, UNFOLLOW, FOLLOWING, FOLLOWERS, GAME, FILE, VERBOSE, QUIT")
-=======
-        print(f"Commands: POST, DM, DMLIST, PROFILE, LIST, FOLLOW, UNFOLLOW, FOLLOWING, FOLLOWERS, GROUP, GROUPVIEW, FEED, LIKE, VERBOSE, QUIT")
->>>>>>> 4d1d18df
+        print(f"Commands: POST, DM, DMLIST, PROFILE, LIST, FOLLOW, UNFOLLOW, FOLLOWING, FOLLOWERS, GAME, FILE, GROUPVIEW, FEED, LIKE, VERBOSE, QUIT")
         print(f"Verbose mode: {'ON' if self.message_handler.verbose_mode else 'OFF'}")
         
         self.running = True
         while self.running:
             try:
-<<<<<<< HEAD
-                original_cmd = input("\nCommand (POST/DM/PROFILE/LIST/FOLLOW/UNFOLLOW/FOLLOWING/FOLLOWERS/GAME/FILE/VERBOSE/QUIT): ").strip()
+                original_cmd = input("\nCommand (POST/DM/DMLIST/PROFILE/LIST/FOLLOW/UNFOLLOW/FOLLOWING/FOLLOWERS/GAME/FILE/GROUPVIEW/FEED/LIKE/VERBOSE/QUIT): ").strip()
                 cmd = original_cmd.upper()
-=======
-                cmd = input("\nCommand (POST/DM/DMLIST/PROFILE/LIST/FOLLOW/UNFOLLOW/GROUP/GROUPVIEW/FEED/LIKE/VERBOSE/QUIT): ").strip().upper()
->>>>>>> 4d1d18df
                 
                 if cmd == "QUIT" or cmd == "Q":
                     print("Goodbye!")
@@ -69,28 +61,18 @@
                     self._handle_following_command()
                 elif cmd == "FOLLOWERS":
                     self._handle_followers_command()
-<<<<<<< HEAD
                 elif cmd.startswith("GAME") or cmd == "G":
                     self._handle_game_command(original_cmd)
                 elif cmd.startswith("FILE") or cmd == "FILE":
                     self._handle_file_command(original_cmd)
-=======
-                elif cmd == "GROUP" or cmd == "G":
-                    self._handle_group_command()
                 elif cmd == "GROUPVIEW" or cmd == "GV":
                     self._handle_group_overview()
->>>>>>> 4d1d18df
                 elif cmd == "":
                     # Empty command, just continue
                     continue
                 else:
-<<<<<<< HEAD
-                    print("Invalid command. Use POST, DM, PROFILE, LIST, FOLLOW, UNFOLLOW, FOLLOWING, FOLLOWERS, GAME, FILE, VERBOSE, or QUIT")
-                    print("You can also use single letters: P, D, L, F, UF, G, V, Q")
-=======
-                    print("Invalid command. Use POST, DM, DMLIST, PROFILE, LIST, FOLLOW, UNFOLLOW, GROUP, GROUPVIEW, FEED, LIKE, VERBOSE, or QUIT")
+                    print("Invalid command. Use POST, DM, DMLIST, PROFILE, LIST, FOLLOW, UNFOLLOW, FOLLOWING, FOLLOWERS, GAME, FILE, GROUPVIEW, FEED, LIKE, VERBOSE, or QUIT")
                     print("You can also use single letters: P, D, DL, PROF, LS, UF, G, GV, F, L, V, Q")
->>>>>>> 4d1d18df
                     
             except KeyboardInterrupt:
                 print("\nGoodbye!")
@@ -365,8 +347,6 @@
             avatar_info = self.peer_manager.get_avatar_info(user_id)
             following_status = " [Following]" if self.peer_manager.is_following(user_id) else ""
             print(f"  - {display_name} ({user_id}){avatar_info}{following_status}")
-<<<<<<< HEAD
-=======
             
     def _handle_group_command(self):
         """Handle GROUP command with submenu"""
@@ -1463,4 +1443,462 @@
             days = seconds // 86400
             hours = (seconds % 86400) // 3600
             return f"{days} day{'s' if days != 1 else ''}, {hours} hour{'s' if hours != 1 else ''}"
->>>>>>> 4d1d18df
+    def _handle_game_command(self, full_cmd):
+        """Handle GAME command for Tic-Tac-Toe"""
+        cmd_parts = full_cmd.split()
+        
+        if len(cmd_parts) == 1:  # Just "GAME" command
+            # Show game help and active games
+            print("\n🎮 Tic-Tac-Toe Game Commands:")
+            print("  GAME <user@ip> O         - Invite user to play (you are O)")
+            print("  GAME <user@ip> X <pos>   - Invite and make first move")
+            print("  GAME <game_id> <pos>     - Make a move (position 0-8)")
+            print("  GAME LIST                - Show active games")
+            
+            active_games = self.message_handler.get_active_games()
+            if active_games:
+                print(f"\nActive games ({len(active_games)}):")
+                for game_id in active_games:
+                    game_info = self.message_handler.get_game_info(game_id)
+                    if game_info:
+                        player_x_name = self.peer_manager.get_display_name(game_info['player_x'])
+                        player_o_name = self.peer_manager.get_display_name(game_info['player_o'])
+                        current_turn = game_info['current_turn']
+                        status = game_info['status']
+                        print(f"  - {game_id}: {player_x_name} (X) vs {player_o_name} (O)")
+                        print(f"    Turn: {current_turn}, Status: {status}")
+            else:
+                print("\nNo active games.")
+            return
+        
+        elif len(cmd_parts) == 2:
+            if cmd_parts[1].upper() == "LIST":
+                # List active games
+                active_games = self.message_handler.get_active_games()
+                if active_games:
+                    print(f"\nActive games ({len(active_games)}):")
+                    for game_id in active_games:
+                        game_info = self.message_handler.get_game_info(game_id)
+                        if game_info:
+                            player_x_name = self.peer_manager.get_display_name(game_info['player_x'])
+                            player_o_name = self.peer_manager.get_display_name(game_info['player_o'])
+                            current_turn = game_info['current_turn']
+                            status = game_info['status']
+                            print(f"  - {game_id}: {player_x_name} (X) vs {player_o_name} (O)")
+                            print(f"    Turn: {current_turn}, Status: {status}")
+                            if status == 'active':
+                                self.message_handler._display_board(game_info['board'])
+                else:
+                    print("\nNo active games.")
+                return
+        
+        elif len(cmd_parts) == 3:
+            if '@' in cmd_parts[1] and cmd_parts[2].upper() in ['X', 'O']:
+                # Invite user with symbol choice: GAME user@ip X/O
+                target_user = cmd_parts[1]
+                chosen_symbol = cmd_parts[2].upper()
+                return self._send_game_invitation(target_user, chosen_symbol)
+            
+            else:
+                # Make a move: GAME <game_id> <position>
+                game_id = cmd_parts[1]
+                try:
+                    position = int(cmd_parts[2])
+                    if position < 0 or position > 8:
+                        print("Error: Position must be between 0 and 8")
+                        return
+                except ValueError:
+                    print("Error: Position must be a number between 0 and 8")
+                    return
+                
+                return self._make_game_move(game_id, position)
+        
+        elif len(cmd_parts) == 4:
+            if '@' in cmd_parts[1] and cmd_parts[2].upper() == 'X':
+                # Invite and make first move: GAME user@ip X <position>
+                target_user = cmd_parts[1]
+                try:
+                    position = int(cmd_parts[3])
+                    if position < 0 or position > 8:
+                        print("Error: Position must be between 0 and 8")
+                        return
+                except ValueError:
+                    print("Error: Position must be a number between 0 and 8")
+                    return
+                
+                return self._send_game_invitation(target_user, 'X', position)
+        
+        # Invalid command format
+        print("Invalid GAME command format.")
+        print("Usage:")
+        print("  GAME                      - Show help and active games")
+        print("  GAME <user@ip> O          - Invite user (you are O)")
+        print("  GAME <user@ip> X <pos>    - Invite and make first move")
+        print("  GAME <game_id> <pos>      - Make a move (position 0-8)")
+        print("  GAME LIST                 - Show active games")
+    
+    def _send_game_invitation(self, target_user, chosen_symbol='X', first_move_position=None):
+        """Send a game invitation"""
+        peers = self.peer_manager.get_all_peers()
+        
+        if not peers:
+            print("No peers available. Use LIST to discover peers first.")
+            return
+        
+        if target_user not in peers:
+            print(f"Error: Peer {target_user} not found or unreachable")
+            print("Available peers:")
+            for user_id in peers.keys():
+                display_name = self.peer_manager.get_display_name(user_id)
+                print(f"  - {user_id} ({display_name})")
+            return
+        
+        success = self.message_handler.send_tictactoe_invite(target_user, chosen_symbol, first_move_position)
+        if success:
+            display_name = self.peer_manager.get_display_name(target_user)
+            print(f"🎮 Tic-Tac-Toe invitation sent to {display_name}!")
+            print(f"You are '{chosen_symbol}', they are '{'O' if chosen_symbol == 'X' else 'X'}'")
+            
+            if first_move_position:
+                print(f"You made the first move at position {first_move_position}")
+            elif chosen_symbol == 'X':
+                print("You play first as X.")
+            else:
+                print("They will play first as X.")
+        else:
+            print(f"Error: Could not send game invitation to {target_user}")
+    
+    def _make_game_move(self, game_id, position):
+        """Make a move in an active game"""
+        # Check if game exists
+        game_info = self.message_handler.get_game_info(game_id)
+        if not game_info:
+            print(f"Error: Game {game_id} not found")
+            print("Use 'GAME LIST' to see active games")
+            return
+        
+        # Check if it's our turn
+        current_player = self.peer_manager.user_id
+        if current_player == game_info['player_x']:
+            our_symbol = 'X'
+        else:
+            our_symbol = 'O'
+        
+        if game_info['current_turn'] != our_symbol:
+            opponent_symbol = 'O' if our_symbol == 'X' else 'X'
+            if game_info['player_x'] == current_player:
+                opponent_name = self.peer_manager.get_display_name(game_info['player_o'])
+            else:
+                opponent_name = self.peer_manager.get_display_name(game_info['player_x'])
+            print(f"Error: It's not your turn! Waiting for {opponent_name} ({opponent_symbol}) to play.")
+            return
+        
+        # Check if position is available
+        if not self.message_handler._is_valid_move(game_info['board'], position):
+            print(f"Error: Position {position} is already taken")
+            self.message_handler._display_board(game_info['board'])
+            return
+        
+        # Make the move
+        if self.message_handler.send_tictactoe_move(game_id, position):
+            print(f"🎮 You played {our_symbol} at position {position}")
+            # Display updated board
+            game_info = self.message_handler.get_game_info(game_id)
+            if game_info:
+                self.message_handler._display_board(game_info['board'])
+                
+                # Check if game ended
+                result = self.message_handler._check_game_result(game_info['board'])
+                if result['finished']:
+                    if result['winner']:
+                        if result['winner'] == our_symbol:
+                            print(f"🏆 Congratulations! You win!")
+                        else:
+                            if game_info['player_x'] == current_player:
+                                opponent_name = self.peer_manager.get_display_name(game_info['player_o'])
+                            else:
+                                opponent_name = self.peer_manager.get_display_name(game_info['player_x'])
+                            print(f"💔 {opponent_name} wins!")
+                    else:
+                        print("🤝 It's a draw!")
+                else:
+                    # Game continues
+                    opponent_symbol = 'O' if our_symbol == 'X' else 'X'
+                    if game_info['player_x'] == current_player:
+                        opponent_name = self.peer_manager.get_display_name(game_info['player_o'])
+                    else:
+                        opponent_name = self.peer_manager.get_display_name(game_info['player_x'])
+                    print(f"Waiting for {opponent_name} ({opponent_symbol}) to play...")
+        else:
+            print("Error: Could not send move")
+
+    def _handle_file_command(self, original_cmd):
+        """Handle FILE command and its subcommands"""
+        # Parse the command
+        parts = original_cmd.split()
+        
+        if len(parts) == 1:  # Just "FILE"
+            print("FILE command usage:")
+            print("  FILE SEND <user@ip> <file_path> [description]  - Send a file to a peer")
+            print("  FILE ACCEPT <transfer_id>                      - Accept an incoming file offer")
+            print("  FILE REJECT <transfer_id>                      - Reject an incoming file offer")
+            print("  FILE LIST                                      - List pending file offers")
+            print("  FILE STATUS                                    - Show active file transfers")
+            return
+        
+        subcommand = parts[1].upper()
+        
+        if subcommand == "SEND":
+            self._handle_file_send_command(parts)
+        elif subcommand == "ACCEPT":
+            self._handle_file_accept_command(parts)
+        elif subcommand == "REJECT":
+            self._handle_file_reject_command(parts)
+        elif subcommand == "LIST":
+            self._handle_file_list_command()
+        elif subcommand == "STATUS":
+            self._handle_file_status_command()
+        else:
+            print("Invalid FILE subcommand. Use SEND, ACCEPT, REJECT, LIST, or STATUS")
+    
+    def _handle_file_send_command(self, parts):
+        """Handle FILE SEND command"""
+        if len(parts) < 4:
+            print("Usage: FILE SEND <user@ip> <file_path> [description]")
+            return
+        
+        target = parts[2]
+        file_path = parts[3]
+        description = " ".join(parts[4:]) if len(parts) > 4 else "No description"
+        
+        # Convert relative path to absolute path
+        if not os.path.isabs(file_path):
+            file_path = os.path.abspath(file_path)
+        
+        print(f"Debug: Original file path: {parts[3]}")
+        print(f"Debug: Resolved file path: {file_path}")
+        print(f"Debug: Current working directory: {os.getcwd()}")
+        print(f"Debug: File exists check: {os.path.exists(file_path)}")
+        
+        # Validate file path
+        if not os.path.exists(file_path):
+            print(f"Error: File '{file_path}' not found")
+            print(f"Tried looking in: {os.getcwd()}")
+            return
+        
+        if not os.path.isfile(file_path):
+            print(f"Error: '{file_path}' is not a file")
+            return
+        
+        # Get file info
+        file_size = os.path.getsize(file_path)
+        filename = os.path.basename(file_path)
+        file_type, _ = mimetypes.guess_type(file_path)
+        if not file_type:
+            file_type = "application/octet-stream"
+        
+        print(f"Debug: File path: {file_path}")
+        print(f"Debug: File size: {file_size} bytes")
+        print(f"Debug: Filename: {filename}")
+        print(f"Debug: File type: {file_type}")
+        
+        # Double-check by reading the file content
+        try:
+            with open(file_path, 'rb') as f:
+                test_content = f.read()
+            print(f"Debug: Actual file content length: {len(test_content)} bytes")
+            print(f"Debug: File content preview: {test_content[:100]}")
+        except Exception as e:
+            print(f"Debug: Error reading file for test: {e}")
+        
+        # Check file size limit (50MB)
+        max_size = 50 * 1024 * 1024  # 50MB
+        if file_size > max_size:
+            print(f"Error: File too large ({self._format_file_size(file_size)}). Maximum size is 50MB")
+            return
+        
+        # Parse target
+        try:
+            target_peer = self.peer_manager.find_peer_by_handle(target)
+            if target_peer:
+                self._send_file_offer(target_peer, file_path, filename, file_size, file_type, description)
+            else:
+                print(f"Error: Peer '{target}' not found or not online")
+        except Exception as e:
+            print(f"Error sending file: {e}")
+    
+    def _handle_file_accept_command(self, parts):
+        """Handle FILE ACCEPT command"""
+        if len(parts) != 3:
+            print("Usage: FILE ACCEPT <transfer_id>")
+            return
+        
+        transfer_id = parts[2]
+        
+        if transfer_id not in self.message_handler.pending_file_offers:
+            print(f"Error: No pending file offer with ID '{transfer_id}'")
+            return
+        
+        offer_info = self.message_handler.pending_file_offers[transfer_id]
+        print(f"Accepting file '{offer_info['filename']}' from {offer_info['sender_name']}")
+        
+        # Note: receiving_files structure will be initialized when first chunk arrives
+        # Don't pre-initialize it here to avoid total_chunks=0 issue
+        
+        # Send acceptance message back to sender
+        try:
+            msg_dict = {
+                'TYPE': 'FILE_ACCEPT',
+                'transfer_id': transfer_id,
+                'receiver_name': self.message_handler.peer_manager.get_self_info().get('name', 'Unknown')
+            }
+            
+            print(f"Debug: Sending FILE_ACCEPT to {offer_info['sender_addr']}")
+            print(f"Debug: Message: {msg_dict}")
+            
+            self.message_handler.network_manager.send_to_address(msg_dict, offer_info['sender_addr'][0], offer_info['sender_addr'][1])
+            print(f"File acceptance sent. Waiting for file chunks...")
+        except Exception as e:
+            print(f"Error sending acceptance: {e}")
+            import traceback
+            traceback.print_exc()
+    
+    def _handle_file_reject_command(self, parts):
+        """Handle FILE REJECT command"""
+        if len(parts) != 3:
+            print("Usage: FILE REJECT <transfer_id>")
+            return
+        
+        transfer_id = parts[2]
+        
+        if transfer_id not in self.message_handler.pending_file_offers:
+            print(f"Error: No pending file offer with ID '{transfer_id}'")
+            return
+        
+        offer_info = self.message_handler.pending_file_offers[transfer_id]
+        print(f"Rejecting file '{offer_info['filename']}' from {offer_info['sender_name']}")
+        
+        # Send rejection message back to sender
+        try:
+            msg_dict = {
+                'TYPE': 'FILE_REJECT',
+                'transfer_id': transfer_id,
+                'receiver_name': self.message_handler.peer_manager.get_self_info().get('name', 'Unknown')
+            }
+            self.message_handler.network_manager.send_to_address(msg_dict, offer_info['sender_addr'][0], offer_info['sender_addr'][1])
+            
+            # Remove from pending offers
+            del self.message_handler.pending_file_offers[transfer_id]
+            print("File rejection sent.")
+        except Exception as e:
+            print(f"Error sending rejection: {e}")
+    
+    def _handle_file_list_command(self):
+        """Handle FILE LIST command"""
+        pending = self.message_handler.pending_file_offers
+        
+        if not pending:
+            print("No pending file offers")
+            return
+        
+        print(f"\nPending File Offers ({len(pending)}):")
+        print("-" * 80)
+        for transfer_id, offer in pending.items():
+            print(f"ID: {transfer_id}")
+            print(f"  From: {offer['sender_name']}")
+            print(f"  File: {offer['filename']}")
+            print(f"  Size: {self._format_file_size(offer['file_size'])}")
+            print(f"  Type: {offer['file_type']}")
+            print(f"  Description: {offer['description']}")
+            print(f"  Time: {self._format_timestamp(offer['timestamp'])}")
+            print()
+    
+    def _handle_file_status_command(self):
+        """Handle FILE STATUS command"""
+        active_transfers = self.message_handler.active_file_transfers
+        receiving = self.message_handler.receiving_files
+        
+        if not active_transfers and not receiving:
+            print("No active file transfers")
+            return
+        
+        if active_transfers:
+            print(f"\nOutgoing Transfers ({len(active_transfers)}):")
+            print("-" * 50)
+            for transfer_id, transfer in active_transfers.items():
+                print(f"ID: {transfer_id}")
+                print(f"  File: {transfer['filename']}")
+                print(f"  To: {transfer.get('receiver_name', 'Unknown')}")
+                print(f"  Status: {transfer.get('status', 'In progress')}")
+                print()
+        
+        if receiving:
+            print(f"\nIncoming Transfers ({len(receiving)}):")
+            print("-" * 50)
+            for transfer_id, transfer in receiving.items():
+                total = transfer['total_chunks']
+                received = transfer['received_count']
+                progress = (received / total * 100) if total > 0 else 0
+                print(f"ID: {transfer_id}")
+                print(f"  Progress: {received}/{total} chunks ({progress:.1f}%)")
+                print()
+    
+    def _send_file_offer(self, target_peer, file_path, filename, file_size, file_type, description):
+        """Send a file offer to a peer"""
+        try:
+            # Generate transfer ID
+            transfer_id = f"file_{self.message_handler.file_transfer_counter}_{int(time.time())}"
+            self.message_handler.file_transfer_counter += 1
+            
+            print(f"Debug: Generated transfer ID: {transfer_id}")
+            print(f"Debug: Active transfers before: {list(self.message_handler.active_file_transfers.keys())}")
+            
+            # Store transfer info
+            self.message_handler.active_file_transfers[transfer_id] = {
+                'filename': filename,
+                'file_path': file_path,
+                'file_size': file_size,
+                'file_type': file_type,
+                'description': description,
+                'target_peer': target_peer,
+                'status': 'offering'
+            }
+            
+            print(f"Debug: Active transfers after: {list(self.message_handler.active_file_transfers.keys())}")
+            
+            # Send offer message
+            msg_dict = {
+                'TYPE': 'FILE_OFFER',
+                'transfer_id': transfer_id,
+                'filename': filename,
+                'file_size': str(file_size),
+                'file_type': file_type,
+                'description': description,
+                'sender_name': self.message_handler.peer_manager.get_self_info().get('name', 'Unknown')
+            }
+            
+            self.message_handler.network_manager.send_to_address(msg_dict, target_peer['addr'][0], target_peer['addr'][1])
+            print(f"📤 File offer sent to {target_peer.get('name', 'Unknown')} ({target_peer['addr'][0]})")
+            print(f"File: {filename} ({self._format_file_size(file_size)})")
+            print(f"Transfer ID: {transfer_id}")
+            print("Waiting for response...")
+            
+        except Exception as e:
+            print(f"Error sending file offer: {e}")
+    
+    def _format_file_size(self, size_bytes):
+        """Format file size in human readable format"""
+        if size_bytes == 0:
+            return "0 B"
+        size_names = ["B", "KB", "MB", "GB"]
+        i = 0
+        while size_bytes >= 1024.0 and i < len(size_names) - 1:
+            size_bytes /= 1024.0
+            i += 1
+        return f"{size_bytes:.1f} {size_names[i]}"
+    
+    def _format_timestamp(self, timestamp):
+        """Format timestamp for display"""
+        import datetime
+        dt = datetime.datetime.fromtimestamp(timestamp)
+        return dt.strftime("%Y-%m-%d %H:%M:%S")