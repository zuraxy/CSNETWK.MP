#!/usr/bin/env python3
"""
User Interface Module
Handles user interaction and command processing
"""
import os
import base64
import mimetypes
import time
<<<<<<< HEAD
import secrets
=======
>>>>>>> 4b40ea6c

# Add at top of file
from peer.config.settings import DEFAULT_VERBOSE_MODE

class UserInterface:
    """Handles user interaction and command processing"""
    
    def __init__(self, message_handler, peer_manager):
        self.message_handler = message_handler
        self.peer_manager = peer_manager
        self.running = False
        
        # Set default verbose mode from settings
        self.message_handler.set_verbose_mode(DEFAULT_VERBOSE_MODE)
    
    def start_command_loop(self):
        """Start the main command processing loop"""
        print(f"\nPeer-to-Peer Chat Ready!")
<<<<<<< HEAD
        print(f"Commands: POST, DM, DMLIST, PROFILE, LIST, FOLLOW, UNFOLLOW, FOLLOWING, FOLLOWERS, GROUP, GROUPVIEW, FEED, LIKE, VERBOSE, QUIT")
=======
        print(f"Commands: POST, DM, PROFILE, LIST, FOLLOW, UNFOLLOW, FOLLOWING, FOLLOWERS, GAME, FILE, VERBOSE, QUIT")
>>>>>>> 4b40ea6c
        print(f"Verbose mode: {'ON' if self.message_handler.verbose_mode else 'OFF'}")
        
        self.running = True
        while self.running:
            try:
<<<<<<< HEAD
                cmd = input("\nCommand (POST/DM/DMLIST/PROFILE/LIST/FOLLOW/UNFOLLOW/GROUP/GROUPVIEW/FEED/LIKE/VERBOSE/QUIT): ").strip().upper()
=======
                original_cmd = input("\nCommand (POST/DM/PROFILE/LIST/FOLLOW/UNFOLLOW/FOLLOWING/FOLLOWERS/GAME/FILE/VERBOSE/QUIT): ").strip()
                cmd = original_cmd.upper()
>>>>>>> 4b40ea6c
                
                if cmd == "QUIT" or cmd == "Q":
                    print("Logging out and revoking all tokens...")
                    # Revoke all tokens before quitting
                    self.peer_manager.revoke_all_tokens()
                    
                    # Send token revocation messages to all peers
                    for user_id in self.peer_manager.get_peer_list():
                        peer_info = self.peer_manager.get_peer_info(user_id)
                        if peer_info:
                            # Create a message with the REVOKE type
                            message = {
                                'TYPE': 'REVOKE',
                                'USER_ID': self.peer_manager.user_id,
                                'TIMESTAMP': str(int(time.time())),
                                'MESSAGE_ID': secrets.token_hex(8)
                            }
                            self.message_handler.network_manager.send_to_address(message, peer_info['ip'], peer_info['port'])
                    
                    print("Goodbye!")
                    self.running = False
                elif cmd == "VERBOSE" or cmd == "V":
                    self._handle_verbose_command()
                elif cmd == "POST" or cmd == "P":
                    self._handle_post_command()
                elif cmd == "DM" or cmd == "D":
                    self._handle_dm_command()
                elif cmd == "DMLIST" or cmd == "DL":
                    self._handle_dmlist_command()
                elif cmd == "PROFILE" or cmd == "PROF":
                    self._handle_profile_command()
                elif cmd == "FEED" or cmd == "F":
                    self._handle_feed_command()
                elif cmd == "LIKE" or cmd == "L":
                    self._handle_like_command()
                elif cmd == "LIST" or cmd == "LS":
                    self._handle_list_command()
                elif cmd == "FOLLOW":
                    self._handle_follow_command()
                elif cmd == "UNFOLLOW" or cmd == "UF":
                    self._handle_unfollow_command()
                elif cmd == "FOLLOWING":
                    self._handle_following_command()
                elif cmd == "FOLLOWERS":
                    self._handle_followers_command()
<<<<<<< HEAD
                elif cmd == "GROUP" or cmd == "G":
                    self._handle_group_command()
                elif cmd == "GROUPVIEW" or cmd == "GV":
                    self._handle_group_overview()
=======
                elif cmd.startswith("GAME") or cmd == "G":
                    self._handle_game_command(original_cmd)
                elif cmd.startswith("FILE") or cmd == "FILE":
                    self._handle_file_command(original_cmd)
>>>>>>> 4b40ea6c
                elif cmd == "":
                    # Empty command, just continue
                    continue
                else:
<<<<<<< HEAD
                    print("Invalid command. Use POST, DM, DMLIST, PROFILE, LIST, FOLLOW, UNFOLLOW, GROUP, GROUPVIEW, FEED, LIKE, VERBOSE, or QUIT")
                    print("You can also use single letters: P, D, DL, PROF, LS, UF, G, GV, F, L, V, Q")
=======
                    print("Invalid command. Use POST, DM, PROFILE, LIST, FOLLOW, UNFOLLOW, FOLLOWING, FOLLOWERS, GAME, FILE, VERBOSE, or QUIT")
                    print("You can also use single letters: P, D, L, F, UF, G, V, Q")
>>>>>>> 4b40ea6c
                    
            except KeyboardInterrupt:
                print("\nGoodbye!")
                self.running = False
            except EOFError:
                print("\nGoodbye!")
                self.running = False
            except Exception as e:
                print(f"Command error: {e}")
                print("Please try again...")
    
    def stop(self):
        """Stop the command loop"""
        self.running = False
    
    def _handle_verbose_command(self):
        """Toggle verbose mode"""
        current_verbose = self.message_handler.verbose_mode
        self.message_handler.set_verbose_mode(not current_verbose)
        print(f"Verbose mode: {'ON' if self.message_handler.verbose_mode else 'OFF'}")
    
    def _handle_post_command(self):
        """Handle POST (broadcast message) command"""
        # Get follower count
        follower_count = len(self.peer_manager.get_followers())
        if follower_count == 0:
            print("You have no followers. Your message won't be received by anyone.")
            if not input("Continue anyway? (y/n): ").strip().lower().startswith('y'):
                return
        else:
            print(f"Your message will be sent to {follower_count} follower(s).")
        
        message = input("Message: ").strip()
        if not message:
            print("No message provided")
            return
            
        # Get TTL (Time To Live)
        ttl_input = input("Time To Live in seconds (default 3600 = 1 hour): ").strip()
        try:
            ttl = int(ttl_input) if ttl_input else 3600
            if ttl <= 0:
                print("TTL must be positive, using default 3600 seconds")
                ttl = 3600
        except ValueError:
            print("Invalid TTL value, using default 3600 seconds")
            ttl = 3600
        
        # Send the post with TTL
        sent_count = self.message_handler.send_post_message(message, ttl)
        
        if self.message_handler.verbose_mode:
            print(f"Message broadcasted to {sent_count} followers with TTL of {ttl} seconds")
    
    def _handle_dm_command(self):
        """Handle DM (direct message) command"""
        peers = self.peer_manager.get_all_peers()
        if not peers:
            print("No peers available. Use LIST to discover peers first.")
            return
        
        print("Available peers:")
        for user_id in peers.keys():
            display_name = self.peer_manager.get_display_name(user_id)
            print(f"  - {user_id} ({display_name})")
        
        recipient = input("Recipient (user@ip): ").strip()
        if not recipient:
            print("No recipient specified")
            return
        
        message = input("Message: ").strip()
        if not message:
            print("No message provided")
            return
        
        if self.message_handler.send_dm_message(recipient, message):
            if self.message_handler.verbose_mode:
                print(f"DM sent to {recipient}")
        else:
            print(f"Error: Peer {recipient} not found or unreachable")
    
    def _handle_dmlist_command(self):
        """Handle DMLIST command - show DMs from a specific peer"""
        peers = self.peer_manager.get_all_peers()
        if not peers:
            print("No peers available. Use LIST to discover peers first.")
            return
        
        # First, show peers with DM history
        peers_with_dms = [peer_id for peer_id in self.peer_manager.direct_messages.keys() 
                         if peer_id in peers or peer_id == self.peer_manager.user_id]
        
        if not peers_with_dms:
            print("You haven't exchanged DMs with any peers yet.")
            return
        
        print("\nPeers with DM history:")
        for idx, peer_id in enumerate(peers_with_dms, 1):
            display_name = self.peer_manager.get_display_name(peer_id)
            msg_count = len(self.peer_manager.direct_messages.get(peer_id, []))
            print(f"  {idx}. {peer_id} ({display_name}) - {msg_count} messages")
        
        selection = input("\nEnter peer number or user@ip to view DMs: ").strip()
        
        # Handle numeric selection
        try:
            idx = int(selection) - 1
            if 0 <= idx < len(peers_with_dms):
                selected_peer = peers_with_dms[idx]
            else:
                print("Invalid selection")
                return
        except ValueError:
            # Handle direct peer_id input
            selected_peer = selection
        
        # Display the DMs for the selected peer
        success, message = self.message_handler.list_dms_from_peer(selected_peer)
        if not success:
            print(message)
    
    def _handle_profile_command(self):
        """Handle PROFILE command"""
        display_name = input("Display Name: ").strip()
        if not display_name:
            # Use username from user_id if available
            if '@' in self.peer_manager.user_id:
                display_name = self.peer_manager.user_id.split('@')[0]
            else:
                display_name = self.peer_manager.user_id
        
        status = input("Status message: ").strip()
        if not status:
            status = "Hello from P2P LSNP!"
        
        add_avatar = input("Add profile picture? (y/n): ").strip().lower() == 'y'
        
        avatar_data = None
        avatar_type = None
        
        if add_avatar:
            avatar_path = input("Enter path to image file (or press Enter to skip): ").strip()
            if avatar_path and os.path.exists(avatar_path):
                try:
                    file_size = os.path.getsize(avatar_path)
                    if file_size > 20480:  # 20KB
                        print(f"Warning: File is {file_size} bytes. Large files may cause issues.")
                        if input("Continue anyway? (y/n): ").strip().lower() != 'y':
                            avatar_path = None
                    
                    if avatar_path:
                        # Read and encode avatar
                        with open(avatar_path, 'rb') as f:
                            avatar_bytes = f.read()
                        
                        avatar_data = base64.b64encode(avatar_bytes).decode('utf-8')
                        avatar_type = mimetypes.guess_type(avatar_path)[0] or 'application/octet-stream'
                        
                        print(f"Avatar added: {avatar_type}, {len(avatar_data)} characters")
                        
                except Exception as e:
                    print(f"Error reading avatar file: {e}")
            elif avatar_path:
                print(f"File not found: {avatar_path}")
        
        sent_count = self.message_handler.send_profile_message(display_name, status, avatar_data, avatar_type)
        print(f"Profile updated and broadcasted to {sent_count} peers")
    
    def _handle_list_command(self):
        """Handle LIST command to show known peers"""
        peers = self.peer_manager.get_all_peers()
        if not peers:
            print("No peers discovered yet. Wait a moment for peer discovery.")
            return
        
        if self.message_handler.verbose_mode:
            peer_list = [f"{user_id} ({info['ip']}:{info['port']})" for user_id, info in peers.items()]
            print(f"\n[KNOWN PEERS] ({len(peers)} peers):")
            for peer_info in peer_list:
                print(f"  - {peer_info}")
        else:
            print(f"\nOnline ({len(peers)}):")
            for user_id in peers.keys():
                display_name = self.peer_manager.get_display_name(user_id)
                avatar_info = self.peer_manager.get_avatar_info(user_id)
                following_status = " [Following]" if self.peer_manager.is_following(user_id) else ""
                follower_status = " [Follower]" if self.peer_manager.is_follower(user_id) else ""
                print(f"  - {display_name} ({user_id}){avatar_info}{following_status}{follower_status}")
    
    def _handle_follow_command(self):
        """Handle FOLLOW command to follow a peer"""
        peers = self.peer_manager.get_all_peers()
        if not peers:
            print("No peers available. Use LIST to discover peers first.")
            return
        
        print("Available peers:")
        for user_id in peers.keys():
            display_name = self.peer_manager.get_display_name(user_id)
            following = " [Following]" if self.peer_manager.is_following(user_id) else ""
            print(f"  - {user_id} ({display_name}){following}")
        
        user_to_follow = input("User to follow (user@ip): ").strip()
        if not user_to_follow:
            print("No user specified")
            return
        
        # Check if already following
        if self.peer_manager.is_following(user_to_follow):
            print(f"You are already following {user_to_follow}")
            return
        
        # Send follow request
        if self.message_handler.send_follow_request(user_to_follow):
            print(f"Follow request sent to {user_to_follow}")
        else:
            print(f"Error: Could not send follow request to {user_to_follow}")
    
    def _handle_unfollow_command(self):
        """Handle UNFOLLOW command to unfollow a peer"""
        following = self.peer_manager.get_following()
        if not following:
            print("You are not following anyone.")
            return
        
        print("Users you are following:")
        for user_id in following:
            display_name = self.peer_manager.get_display_name(user_id)
            print(f"  - {user_id} ({display_name})")
        
        user_to_unfollow = input("User to unfollow (user@ip): ").strip()
        if not user_to_unfollow:
            print("No user specified")
            return
        
        # Check if actually following
        if not self.peer_manager.is_following(user_to_unfollow):
            print(f"You are not following {user_to_unfollow}")
            return
        
        # Send unfollow request
        if self.message_handler.send_unfollow_request(user_to_unfollow):
            print(f"Unfollow request sent to {user_to_unfollow}")
        else:
            print(f"Error: Could not send unfollow request to {user_to_unfollow}")
    
    def _handle_following_command(self):
        """Handle FOLLOWING command to list users you follow"""
        following = self.peer_manager.get_following()
        if not following:
            print("You are not following anyone.")
            return
        
        print(f"\nUsers you are following ({len(following)}):")
        for user_id in following:
            display_name = self.peer_manager.get_display_name(user_id)
            avatar_info = self.peer_manager.get_avatar_info(user_id)
            follower_status = " [Follower]" if self.peer_manager.is_follower(user_id) else ""
            print(f"  - {display_name} ({user_id}){avatar_info}{follower_status}")
    
    def _handle_followers_command(self):
        """Handle FOLLOWERS command to list users following you"""
        followers = self.peer_manager.get_followers()
        if not followers:
            print("You have no followers.")
            return
        
        print(f"\nUsers following you ({len(followers)}):")
        for user_id in followers:
            display_name = self.peer_manager.get_display_name(user_id)
            avatar_info = self.peer_manager.get_avatar_info(user_id)
            following_status = " [Following]" if self.peer_manager.is_following(user_id) else ""
            print(f"  - {display_name} ({user_id}){avatar_info}{following_status}")
<<<<<<< HEAD
            
    def _handle_group_command(self):
        """Handle GROUP command with submenu"""
        print("\nGroup Chat Operations:")
        print("  1. CREATE - Create a new group")
        print("  2. UPDATE - Add/remove members from a group")
        print("  3. MESSAGE - Send a message to a group")
        print("  4. LIST - List all your groups")
        print("  5. INFO - Show details about a specific group")
        print("  6. MESSAGES - View messages in a specific group")
        print("  7. LEAVE - Leave a group")
        print("  8. OVERVIEW - Complete group overview")
        print("  0. Back to main menu")
        
        try:
            choice = input("\nSelect option (0-8): ").strip()
            
            if choice == "1":
                self._handle_group_create()
            elif choice == "2":
                self._handle_group_update()
            elif choice == "3":
                self._handle_group_message()
            elif choice == "4":
                self._handle_group_list()
            elif choice == "5":
                self._handle_group_info()
            elif choice == "6":
                self._handle_group_view_messages()
            elif choice == "7":
                self._handle_group_leave()
            elif choice == "8":
                self._handle_group_overview()
            elif choice == "0":
                return
=======

    def _handle_game_command(self, full_cmd):
        """Handle GAME command for Tic-Tac-Toe"""
        cmd_parts = full_cmd.split()
        
        if len(cmd_parts) == 1:  # Just "GAME" command
            # Show game help and active games
            print("\n🎮 Tic-Tac-Toe Game Commands:")
            print("  GAME <user@ip> O         - Invite user to play (you are O)")
            print("  GAME <user@ip> X <pos>   - Invite and make first move")
            print("  GAME <game_id> <pos>     - Make a move (position 0-8)")
            print("  GAME LIST                - Show active games")
            
            active_games = self.message_handler.get_active_games()
            if active_games:
                print(f"\nActive games ({len(active_games)}):")
                for game_id in active_games:
                    game_info = self.message_handler.get_game_info(game_id)
                    if game_info:
                        player_x_name = self.peer_manager.get_display_name(game_info['player_x'])
                        player_o_name = self.peer_manager.get_display_name(game_info['player_o'])
                        current_turn = game_info['current_turn']
                        status = game_info['status']
                        print(f"  - {game_id}: {player_x_name} (X) vs {player_o_name} (O)")
                        print(f"    Turn: {current_turn}, Status: {status}")
            else:
                print("\nNo active games.")
            return
        
        elif len(cmd_parts) == 2:
            if cmd_parts[1].upper() == "LIST":
                # List active games
                active_games = self.message_handler.get_active_games()
                if active_games:
                    print(f"\nActive games ({len(active_games)}):")
                    for game_id in active_games:
                        game_info = self.message_handler.get_game_info(game_id)
                        if game_info:
                            player_x_name = self.peer_manager.get_display_name(game_info['player_x'])
                            player_o_name = self.peer_manager.get_display_name(game_info['player_o'])
                            current_turn = game_info['current_turn']
                            status = game_info['status']
                            print(f"  - {game_id}: {player_x_name} (X) vs {player_o_name} (O)")
                            print(f"    Turn: {current_turn}, Status: {status}")
                            if status == 'active':
                                self.message_handler._display_board(game_info['board'])
                else:
                    print("\nNo active games.")
                return
        
        elif len(cmd_parts) == 3:
            if '@' in cmd_parts[1] and cmd_parts[2].upper() in ['X', 'O']:
                # Invite user with symbol choice: GAME user@ip X/O
                target_user = cmd_parts[1]
                chosen_symbol = cmd_parts[2].upper()
                return self._send_game_invitation(target_user, chosen_symbol)
            
>>>>>>> 4b40ea6c
            else:
                # Make a move: GAME <game_id> <position>
                game_id = cmd_parts[1]
                try:
                    position = int(cmd_parts[2])
                    if position < 0 or position > 8:
                        print("Error: Position must be between 0 and 8")
                        return
                except ValueError:
                    print("Error: Position must be a number between 0 and 8")
                    return
                
                return self._make_game_move(game_id, position)
        
        elif len(cmd_parts) == 4:
            if '@' in cmd_parts[1] and cmd_parts[2].upper() == 'X':
                # Invite and make first move: GAME user@ip X <position>
                target_user = cmd_parts[1]
                try:
                    position = int(cmd_parts[3])
                    if position < 0 or position > 8:
                        print("Error: Position must be between 0 and 8")
                        return
                except ValueError:
                    print("Error: Position must be a number between 0 and 8")
                    return
                
                return self._send_game_invitation(target_user, 'X', position)
        
        # Invalid command format
        print("Invalid GAME command format.")
        print("Usage:")
        print("  GAME                      - Show help and active games")
        print("  GAME <user@ip> O          - Invite user (you are O)")
        print("  GAME <user@ip> X <pos>    - Invite and make first move")
        print("  GAME <game_id> <pos>      - Make a move (position 0-8)")
        print("  GAME LIST                 - Show active games")
    
    def _send_game_invitation(self, target_user, chosen_symbol='X', first_move_position=None):
        """Send a game invitation"""
        peers = self.peer_manager.get_all_peers()
        
        if not peers:
            print("No peers available. Use LIST to discover peers first.")
            return
        
        if target_user not in peers:
            print(f"Error: Peer {target_user} not found or unreachable")
            print("Available peers:")
            for user_id in peers.keys():
                display_name = self.peer_manager.get_display_name(user_id)
                print(f"  - {user_id} ({display_name})")
            return
        
        success = self.message_handler.send_tictactoe_invite(target_user, chosen_symbol, first_move_position)
        if success:
            display_name = self.peer_manager.get_display_name(target_user)
            print(f"🎮 Tic-Tac-Toe invitation sent to {display_name}!")
            print(f"You are '{chosen_symbol}', they are '{'O' if chosen_symbol == 'X' else 'X'}'")
            
            if first_move_position:
                print(f"You made the first move at position {first_move_position}")
            elif chosen_symbol == 'X':
                print("You play first as X.")
            else:
                print("They will play first as X.")
        else:
            print(f"Error: Could not send game invitation to {target_user}")
    
    def _make_game_move(self, game_id, position):
        """Make a move in an active game"""
        # Check if game exists
        game_info = self.message_handler.get_game_info(game_id)
        if not game_info:
            print(f"Error: Game {game_id} not found")
            print("Use 'GAME LIST' to see active games")
            return
        
        # Check if it's our turn
        current_player = self.peer_manager.user_id
        if current_player == game_info['player_x']:
            our_symbol = 'X'
        else:
            our_symbol = 'O'
        
        if game_info['current_turn'] != our_symbol:
            opponent_symbol = 'O' if our_symbol == 'X' else 'X'
            if game_info['player_x'] == current_player:
                opponent_name = self.peer_manager.get_display_name(game_info['player_o'])
            else:
                opponent_name = self.peer_manager.get_display_name(game_info['player_x'])
            print(f"Error: It's not your turn! Waiting for {opponent_name} ({opponent_symbol}) to play.")
            return
<<<<<<< HEAD
            
        # Send message
        sent_count = self.message_handler.send_group_message(group_id, content)
        print(f"Message sent to {sent_count} group members.")
    
    def _handle_group_list(self):
        """Handle listing all groups the user is a member of"""
        self.message_handler.list_my_groups()
            
    def _handle_group_info(self):
        """Handle showing details about a specific group"""
        # Get group ID
        my_groups = self.peer_manager.get_my_groups()
        if not my_groups:
            print("You are not a member of any groups.")
            return
            
        # Print groups for selection
        print("\nYour Groups:")
        for i, group_id in enumerate(my_groups, 1):
            group = self.peer_manager.get_group(group_id)
            if not group:
                continue
            print(f"{i}. {group['name']} (ID: {group_id})")
            
        # Get group selection
        selection = input("\nEnter group number or ID: ").strip()
        
        # Handle numeric selection
        group_id = None
        try:
            idx = int(selection) - 1
            if 0 <= idx < len(my_groups):
                group_id = my_groups[idx]
        except ValueError:
            # Try direct ID input
            group_id = selection
            
        if not group_id or group_id not in self.peer_manager.groups:
            print(f"Invalid group selection")
            return
            
        # Show group details
        self.message_handler.show_group_members(group_id)
    
    def _handle_group_view_messages(self):
        """Handle viewing messages in a specific group"""
        # Get group ID
        my_groups = self.peer_manager.get_my_groups()
        if not my_groups:
            print("You are not a member of any groups.")
            return
            
        # Print groups for selection
        print("\nYour Groups:")
        for i, group_id in enumerate(my_groups, 1):
            group = self.peer_manager.get_group(group_id)
            if not group:
                continue
            message_count = len(self.peer_manager.group_messages.get(group_id, []))
            print(f"{i}. {group['name']} (ID: {group_id}) - {message_count} messages")
            
        # Get group selection
        selection = input("\nEnter group number or ID: ").strip()
        
        # Handle numeric selection
        group_id = None
        try:
            idx = int(selection) - 1
            if 0 <= idx < len(my_groups):
                group_id = my_groups[idx]
        except ValueError:
            # Try direct ID input
            group_id = selection
            
        if not group_id or group_id not in self.peer_manager.groups:
            print(f"Invalid group selection")
            return
            
        # Get message limit
        limit_input = input("Number of messages to show (default 20): ").strip()
        try:
            limit = int(limit_input) if limit_input else 20
        except ValueError:
            limit = 20
            
        # Show group messages
        self.message_handler.show_group_messages(group_id, limit)
            
        # Print groups for selection
        print("\nYour Groups:")
        for i, group_id in enumerate(my_groups, 1):
            group = self.peer_manager.get_group(group_id)
            if not group:
                continue
            message_count = len(self.peer_manager.group_messages.get(group_id, []))
            print(f"{i}. {group['name']} (ID: {group_id}) - {message_count} messages")
            
        # Get group selection
        selection = input("\nEnter group number or ID: ").strip()
        
        # Handle numeric selection
        group_id = None
        try:
            idx = int(selection) - 1
            if 0 <= idx < len(my_groups):
                group_id = my_groups[idx]
        except ValueError:
            # Try direct ID input
            group_id = selection
            
        if not group_id or group_id not in self.peer_manager.groups:
            print(f"Invalid group selection")
            return
            
        # Get message limit
        limit_input = input("Number of messages to show (default 20): ").strip()
        try:
            limit = int(limit_input) if limit_input else 20
        except ValueError:
            limit = 20
            
        # Show group messages
        self.message_handler.show_group_messages(group_id, limit)
        
        # Format creation timestamp
        import datetime
        created_at = group['created_at']
        try:
            created_str = datetime.datetime.fromtimestamp(int(created_at)).strftime('%Y-%m-%d %H:%M:%S')
        except:
            created_str = str(created_at)
        
        print(f"Created on: {created_str}")
        print(f"Members ({len(group['members'])}):")
        
        # List all members
        for member_id in group['members']:
            display_name = self.peer_manager.get_display_name(member_id) or member_id
            you_marker = " (You)" if member_id == self.peer_manager.user_id else ""
            creator_marker = " (Creator)" if member_id == group['creator'] else ""
            print(f"  - {display_name} ({member_id}){you_marker}{creator_marker}")
            
    def _handle_group_leave(self):
        """Handle leaving a group"""
        # Get group ID
        group_id = input("Enter group ID to leave: ").strip()
        if not group_id:
            print("Group ID is required")
            return
            
        # Check if group exists
        group = self.peer_manager.get_group(group_id)
        if not group:
            print(f"Group {group_id} not found")
            return
            
        # Check if user is the creator
        if group['creator'] == self.peer_manager.user_id:
            print("As the creator, you cannot leave the group. You would need to delete it instead.")
=======
        
        # Check if position is available
        if not self.message_handler._is_valid_move(game_info['board'], position):
            print(f"Error: Position {position} is already taken")
            self.message_handler._display_board(game_info['board'])
            return
        
        # Make the move
        if self.message_handler.send_tictactoe_move(game_id, position):
            print(f"🎮 You played {our_symbol} at position {position}")
            # Display updated board
            game_info = self.message_handler.get_game_info(game_id)
            if game_info:
                self.message_handler._display_board(game_info['board'])
                
                # Check if game ended
                result = self.message_handler._check_game_result(game_info['board'])
                if result['finished']:
                    if result['winner']:
                        if result['winner'] == our_symbol:
                            print(f"🏆 Congratulations! You win!")
                        else:
                            if game_info['player_x'] == current_player:
                                opponent_name = self.peer_manager.get_display_name(game_info['player_o'])
                            else:
                                opponent_name = self.peer_manager.get_display_name(game_info['player_x'])
                            print(f"💔 {opponent_name} wins!")
                    else:
                        print("🤝 It's a draw!")
                else:
                    # Game continues
                    opponent_symbol = 'O' if our_symbol == 'X' else 'X'
                    if game_info['player_x'] == current_player:
                        opponent_name = self.peer_manager.get_display_name(game_info['player_o'])
                    else:
                        opponent_name = self.peer_manager.get_display_name(game_info['player_x'])
                    print(f"Waiting for {opponent_name} ({opponent_symbol}) to play...")
        else:
            print("Error: Could not send move")

    def _handle_file_command(self, original_cmd):
        """Handle FILE command and its subcommands"""
        # Parse the command
        parts = original_cmd.split()
        
        if len(parts) == 1:  # Just "FILE"
            print("FILE command usage:")
            print("  FILE SEND <user@ip> <file_path> [description]  - Send a file to a peer")
            print("  FILE ACCEPT <transfer_id>                      - Accept an incoming file offer")
            print("  FILE REJECT <transfer_id>                      - Reject an incoming file offer")
            print("  FILE LIST                                      - List pending file offers")
            print("  FILE STATUS                                    - Show active file transfers")
            return
        
        subcommand = parts[1].upper()
        
        if subcommand == "SEND":
            self._handle_file_send_command(parts)
        elif subcommand == "ACCEPT":
            self._handle_file_accept_command(parts)
        elif subcommand == "REJECT":
            self._handle_file_reject_command(parts)
        elif subcommand == "LIST":
            self._handle_file_list_command()
        elif subcommand == "STATUS":
            self._handle_file_status_command()
        else:
            print("Invalid FILE subcommand. Use SEND, ACCEPT, REJECT, LIST, or STATUS")
    
    def _handle_file_send_command(self, parts):
        """Handle FILE SEND command"""
        if len(parts) < 4:
            print("Usage: FILE SEND <user@ip> <file_path> [description]")
            return
        
        target = parts[2]
        file_path = parts[3]
        description = " ".join(parts[4:]) if len(parts) > 4 else "No description"
        
        # Convert relative path to absolute path
        if not os.path.isabs(file_path):
            file_path = os.path.abspath(file_path)
        
        print(f"Debug: Original file path: {parts[3]}")
        print(f"Debug: Resolved file path: {file_path}")
        print(f"Debug: Current working directory: {os.getcwd()}")
        print(f"Debug: File exists check: {os.path.exists(file_path)}")
        
        # Validate file path
        if not os.path.exists(file_path):
            print(f"Error: File '{file_path}' not found")
            print(f"Tried looking in: {os.getcwd()}")
>>>>>>> 4b40ea6c
            return
        
        if not os.path.isfile(file_path):
            print(f"Error: '{file_path}' is not a file")
            return
<<<<<<< HEAD
            
        # Leave the group
        success, message = self.peer_manager.leave_group(group_id)
        if success:
            print(f"You have left the group '{group['name']}'")
        else:
            print(f"Error: {message}")
            
    def _handle_group_overview(self):
        """Handle complete group overview"""
        # First, list all groups
        my_groups = self.peer_manager.get_my_groups()
        if not my_groups:
            print("You are not a member of any groups.")
            return
            
        print(f"\n===== GROUP OVERVIEW =====")
        print(f"You are a member of {len(my_groups)} groups:")
        
        # For each group, show basic info and recent messages
        for i, group_id in enumerate(my_groups, 1):
            group = self.peer_manager.get_group(group_id)
            if not group:
                continue
                
            creator_status = " (Creator)" if group['creator'] == self.peer_manager.user_id else ""
            member_count = len(group['members'])
            message_count = len(self.peer_manager.group_messages.get(group_id, []))
            
            print(f"\n{i}. {group['name']} (ID: {group_id}){creator_status}")
            print(f"   Members: {member_count} | Messages: {message_count}")
            
            # Show members
            print(f"   Members:")
            for j, member_id in enumerate(list(group['members'])[:5], 1):
                display_name = self.peer_manager.get_display_name(member_id) or member_id
                you_marker = " (You)" if member_id == self.peer_manager.user_id else ""
                creator_marker = " (Creator)" if member_id == group['creator'] else ""
                print(f"     {j}. {display_name}{you_marker}{creator_marker}")
                
            # Show more members indicator if needed
            if len(group['members']) > 5:
                print(f"     ... and {len(group['members']) - 5} more members")
            
            # Show last 3 messages if any
            messages = self.peer_manager.get_group_messages(group_id)
            if messages:
                print(f"   Recent Messages:")
                # Get last 3 messages
                recent_msgs = sorted(messages, key=lambda x: x['timestamp'], reverse=True)[:3]
                for msg in reversed(recent_msgs):
                    from_user = msg['from_user']
                    display_name = self.peer_manager.get_display_name(from_user) or from_user
                    you_marker = " (You)" if from_user == self.peer_manager.user_id else ""
                    
                    # Format timestamp
                    import datetime
                    ts_str = datetime.datetime.fromtimestamp(msg['timestamp']).strftime('%Y-%m-%d %H:%M:%S')
                    
                    # Truncate content if too long
                    content = msg['content']
                    if len(content) > 50:
                        content = content[:47] + "..."
                        
                    print(f"     [{ts_str}] {display_name}{you_marker}: {content}")
                    
                if len(messages) > 3:
                    print(f"     ... and {len(messages) - 3} more messages")
            else:
                print(f"   No messages in this group yet")
                
        print(f"\n===== END OF GROUP OVERVIEW =====")
        
        # Ask if user wants to view details of a specific group
        choice = input("\nView details of a specific group? Enter group number or ID (or press Enter to skip): ").strip()
        if not choice:
            return
            
        # Handle numeric selection
        group_id = None
        try:
            idx = int(choice) - 1
            if 0 <= idx < len(my_groups):
                group_id = my_groups[idx]
        except ValueError:
            # Try direct ID input
            group_id = choice
            
        if not group_id or group_id not in self.peer_manager.groups:
            print(f"Invalid group selection")
            return
            
        # Show submenu for selected group
        self._handle_group_detail_submenu(group_id)
            
        # Leave group
        success, message = self.peer_manager.leave_group(group_id)
        print(message)
    
    def _handle_send_group_message(self):
        """Send a message to a group"""
        # List available groups
        my_groups = self.peer_manager.get_my_groups()
        if not my_groups:
            print("You are not a member of any groups.")
=======
        
        # Get file info
        file_size = os.path.getsize(file_path)
        filename = os.path.basename(file_path)
        file_type, _ = mimetypes.guess_type(file_path)
        if not file_type:
            file_type = "application/octet-stream"
        
        print(f"Debug: File path: {file_path}")
        print(f"Debug: File size: {file_size} bytes")
        print(f"Debug: Filename: {filename}")
        print(f"Debug: File type: {file_type}")
        
        # Double-check by reading the file content
        try:
            with open(file_path, 'rb') as f:
                test_content = f.read()
            print(f"Debug: Actual file content length: {len(test_content)} bytes")
            print(f"Debug: File content preview: {test_content[:100]}")
        except Exception as e:
            print(f"Debug: Error reading file for test: {e}")
        
        # Check file size limit (50MB)
        max_size = 50 * 1024 * 1024  # 50MB
        if file_size > max_size:
            print(f"Error: File too large ({self._format_file_size(file_size)}). Maximum size is 50MB")
>>>>>>> 4b40ea6c
            return
        
        # Parse target
        try:
            target_peer = self.peer_manager.find_peer_by_handle(target)
            if target_peer:
                self._send_file_offer(target_peer, file_path, filename, file_size, file_type, description)
            else:
                print(f"Error: Peer '{target}' not found or not online")
        except Exception as e:
            print(f"Error sending file: {e}")
    
    def _handle_file_accept_command(self, parts):
        """Handle FILE ACCEPT command"""
        if len(parts) != 3:
            print("Usage: FILE ACCEPT <transfer_id>")
            return
        
        transfer_id = parts[2]
        
        if transfer_id not in self.message_handler.pending_file_offers:
            print(f"Error: No pending file offer with ID '{transfer_id}'")
            return
        
        offer_info = self.message_handler.pending_file_offers[transfer_id]
        print(f"Accepting file '{offer_info['filename']}' from {offer_info['sender_name']}")
        
        # Note: receiving_files structure will be initialized when first chunk arrives
        # Don't pre-initialize it here to avoid total_chunks=0 issue
        
        # Send acceptance message back to sender
        try:
            msg_dict = {
                'TYPE': 'FILE_ACCEPT',
                'transfer_id': transfer_id,
                'receiver_name': self.message_handler.peer_manager.get_self_info().get('name', 'Unknown')
            }
            
            print(f"Debug: Sending FILE_ACCEPT to {offer_info['sender_addr']}")
            print(f"Debug: Message: {msg_dict}")
            
            self.message_handler.network_manager.send_to_address(msg_dict, offer_info['sender_addr'][0], offer_info['sender_addr'][1])
            print(f"File acceptance sent. Waiting for file chunks...")
        except Exception as e:
            print(f"Error sending acceptance: {e}")
            import traceback
            traceback.print_exc()
    
    def _handle_file_reject_command(self, parts):
        """Handle FILE REJECT command"""
        if len(parts) != 3:
            print("Usage: FILE REJECT <transfer_id>")
            return
        
        transfer_id = parts[2]
        
        if transfer_id not in self.message_handler.pending_file_offers:
            print(f"Error: No pending file offer with ID '{transfer_id}'")
            return
        
        offer_info = self.message_handler.pending_file_offers[transfer_id]
        print(f"Rejecting file '{offer_info['filename']}' from {offer_info['sender_name']}")
        
        # Send rejection message back to sender
        try:
            msg_dict = {
                'TYPE': 'FILE_REJECT',
                'transfer_id': transfer_id,
                'receiver_name': self.message_handler.peer_manager.get_self_info().get('name', 'Unknown')
            }
            self.message_handler.network_manager.send_to_address(msg_dict, offer_info['sender_addr'][0], offer_info['sender_addr'][1])
            
            # Remove from pending offers
            del self.message_handler.pending_file_offers[transfer_id]
            print("File rejection sent.")
        except Exception as e:
            print(f"Error sending rejection: {e}")
    
    def _handle_file_list_command(self):
        """Handle FILE LIST command"""
        pending = self.message_handler.pending_file_offers
        
        if not pending:
            print("No pending file offers")
            return
        
        print(f"\nPending File Offers ({len(pending)}):")
        print("-" * 80)
        for transfer_id, offer in pending.items():
            print(f"ID: {transfer_id}")
            print(f"  From: {offer['sender_name']}")
            print(f"  File: {offer['filename']}")
            print(f"  Size: {self._format_file_size(offer['file_size'])}")
            print(f"  Type: {offer['file_type']}")
            print(f"  Description: {offer['description']}")
            print(f"  Time: {self._format_timestamp(offer['timestamp'])}")
            print()
    
    def _handle_file_status_command(self):
        """Handle FILE STATUS command"""
        active_transfers = self.message_handler.active_file_transfers
        receiving = self.message_handler.receiving_files
        
        if not active_transfers and not receiving:
            print("No active file transfers")
            return
        
        if active_transfers:
            print(f"\nOutgoing Transfers ({len(active_transfers)}):")
            print("-" * 50)
            for transfer_id, transfer in active_transfers.items():
                print(f"ID: {transfer_id}")
                print(f"  File: {transfer['filename']}")
                print(f"  To: {transfer.get('receiver_name', 'Unknown')}")
                print(f"  Status: {transfer.get('status', 'In progress')}")
                print()
        
        if receiving:
            print(f"\nIncoming Transfers ({len(receiving)}):")
            print("-" * 50)
            for transfer_id, transfer in receiving.items():
                total = transfer['total_chunks']
                received = transfer['received_count']
                progress = (received / total * 100) if total > 0 else 0
                print(f"ID: {transfer_id}")
                print(f"  Progress: {received}/{total} chunks ({progress:.1f}%)")
                print()
    
    def _send_file_offer(self, target_peer, file_path, filename, file_size, file_type, description):
        """Send a file offer to a peer"""
        try:
            # Generate transfer ID
            transfer_id = f"file_{self.message_handler.file_transfer_counter}_{int(time.time())}"
            self.message_handler.file_transfer_counter += 1
            
            print(f"Debug: Generated transfer ID: {transfer_id}")
            print(f"Debug: Active transfers before: {list(self.message_handler.active_file_transfers.keys())}")
            
            # Store transfer info
            self.message_handler.active_file_transfers[transfer_id] = {
                'filename': filename,
                'file_path': file_path,
                'file_size': file_size,
                'file_type': file_type,
                'description': description,
                'target_peer': target_peer,
                'status': 'offering'
            }
            
            print(f"Debug: Active transfers after: {list(self.message_handler.active_file_transfers.keys())}")
            
            # Send offer message
            msg_dict = {
                'TYPE': 'FILE_OFFER',
                'transfer_id': transfer_id,
                'filename': filename,
                'file_size': str(file_size),
                'file_type': file_type,
                'description': description,
                'sender_name': self.message_handler.peer_manager.get_self_info().get('name', 'Unknown')
            }
            
            self.message_handler.network_manager.send_to_address(msg_dict, target_peer['addr'][0], target_peer['addr'][1])
            print(f"📤 File offer sent to {target_peer.get('name', 'Unknown')} ({target_peer['addr'][0]})")
            print(f"File: {filename} ({self._format_file_size(file_size)})")
            print(f"Transfer ID: {transfer_id}")
            print("Waiting for response...")
            
        except Exception as e:
<<<<<<< HEAD
            print(f"Error: {e}")
    
    def _handle_group_detail_submenu(self, group_id):
        """Handle detailed actions for a specific group"""
        group = self.peer_manager.get_group(group_id)
        if not group:
            print(f"Group {group_id} not found")
            return
            
        print(f"\n===== {group['name']} (ID: {group_id}) =====")
        print("  1. View all members")
        print("  2. View all messages")
        print("  3. Send a message")
        print("  0. Back to group overview")
        
        choice = input("\nSelect option (0-3): ").strip()
        
        if choice == "1":
            self.message_handler.show_group_members(group_id)
        elif choice == "2":
            self.message_handler.show_group_messages(group_id)
        elif choice == "3":
            # Get message content
            content = input("Enter message: ").strip()
            if not content:
                print("Message content is required")
                return
                
            # Send the message
            sent_count = self.message_handler.send_group_message(group_id, content)
            print(f"Message sent to {sent_count} group members")
        elif choice == "0":
            return
        else:
            print("Invalid choice")
    
    def _handle_feed_command(self):
        """Display posts from users, with options to like/unlike"""
        import datetime
        
        print("\n=== Feed Options ===")
        print("1. View your posts")
        print("2. View posts from users you follow")
        print("3. View liked posts")
        print("4. Cancel")
        
        choice = input("Enter your choice (1-4): ").strip()
        
        if choice == "1":
            self._show_my_posts()
        elif choice == "2":
            self._show_following_posts()
        elif choice == "3":
            self._show_liked_posts()
        elif choice == "4":
            return
        else:
            print("Invalid choice. Please select 1-4.")
    
    def _show_my_posts(self):
        """Show posts created by the user"""
        import datetime
        import time
        
        # Get posts from the peer manager
        all_posts = self.peer_manager.get_user_posts(self.peer_manager.user_id)
        
        if not all_posts:
            print("You haven't posted anything yet.")
            return
            
        # Sort posts by timestamp (newest first)
        sorted_posts = sorted(all_posts.items(), key=lambda x: x[0], reverse=True)
        
        print("\n=== Your Posts ===")
        for idx, (timestamp, post_data) in enumerate(sorted_posts, 1):
            # Extract post data
            content = post_data['content']
            ttl = post_data['ttl']
            created_at = post_data['created_at']
            
            # Format timestamps
            try:
                ts_str = datetime.datetime.fromtimestamp(created_at).strftime('%Y-%m-%d %H:%M:%S')
                # Calculate expiration time
                expires_at = created_at + ttl
                expires_str = datetime.datetime.fromtimestamp(expires_at).strftime('%Y-%m-%d %H:%M:%S')
                # Calculate remaining time
                current_time = int(time.time())
                remaining_seconds = max(0, expires_at - current_time)
                remaining_str = self._format_time_remaining(remaining_seconds)
            except Exception:
                ts_str = str(timestamp)
                expires_str = "Unknown"
                remaining_str = "Unknown"
                
            # Get like count
            like_count = self.peer_manager.get_post_likes_count(timestamp)
            likes_label = f"{like_count} like{'s' if like_count != 1 else ''}"
            
            # Display post with index
            print(f"{idx}. [{ts_str}] {content} - {likes_label}")
            print(f"   Expires: {expires_str} ({remaining_str} remaining)")
            
        print("\nTo view who liked a post, use LIKE command option 3.")
    
    def _show_liked_posts(self):
        """Show posts liked by the user"""
        import datetime
        
        # Get liked posts
        liked_posts = self.peer_manager.liked_posts
        if not liked_posts:
            print("You haven't liked any posts yet.")
            return
        
        # Parse liked posts (format: "user_id:timestamp")
        liked_data = []
        for like_key in liked_posts:
            try:
                user_id, timestamp = like_key.split(':', 1)
                
                # Try to get actual content if available
                post_content = "Unknown content"
                user_posts = self.peer_manager.get_user_posts(user_id)
                if timestamp in user_posts:
                    post_content = user_posts[timestamp]
                    
                liked_data.append((user_id, timestamp, post_content))
            except ValueError:
                continue
                
        if not liked_data:
            print("No liked posts found.")
            return
                
        # Display liked posts
        print("\n=== Your Liked Posts ===")
        for idx, (user_id, timestamp, content) in enumerate(liked_data, 1):
            display_name = self.peer_manager.get_display_name(user_id) or user_id
            
            # Format timestamp
            try:
                ts_str = datetime.datetime.fromtimestamp(int(timestamp)).strftime('%Y-%m-%d %H:%M:%S')
            except Exception:
                ts_str = timestamp
                
            # Truncate content if available
            content_display = content[:30] + ("..." if len(content) > 30 else "")
            
            print(f"{idx}. [{ts_str}] {display_name}: {content_display} (ID: {timestamp})")
            
    def _show_following_posts(self):
        """Show posts from users you follow"""
        import datetime
        import time
        
        # Get list of users you follow
        following = self.peer_manager.following
        
        if not following:
            print("You're not following anyone.")
            return
            
        # Collect all posts from followed users
        all_posts = []
        for user_id in following:
            posts = self.peer_manager.get_user_posts(user_id)
            for timestamp, post_data in posts.items():
                all_posts.append((user_id, timestamp, post_data))
                
        if not all_posts:
            print("No posts from users you follow.")
            return
            
        # Sort posts by timestamp (newest first)
        sorted_posts = sorted(all_posts, key=lambda x: x[1], reverse=True)
        
        # Display posts
        print("\n=== Posts from Users You Follow ===")
        for idx, (user_id, timestamp, post_data) in enumerate(sorted_posts, 1):
            # Extract post data
            content = post_data['content']
            ttl = post_data['ttl']
            created_at = post_data['created_at']
            
            # Format timestamps
            try:
                ts_str = datetime.datetime.fromtimestamp(created_at).strftime('%Y-%m-%d %H:%M:%S')
                # Calculate expiration time
                expires_at = created_at + ttl
                expires_str = datetime.datetime.fromtimestamp(expires_at).strftime('%Y-%m-%d %H:%M:%S')
                # Calculate remaining time
                current_time = int(time.time())
                remaining_seconds = max(0, expires_at - current_time)
                remaining_str = self._format_time_remaining(remaining_seconds)
            except Exception:
                ts_str = str(timestamp)
                expires_str = "Unknown"
                remaining_str = "Unknown"
                
            # Get display name
            display_name = self.peer_manager.get_display_name(user_id) or user_id
            
            # Get like count
            like_count = self.peer_manager.get_post_likes_count(timestamp)
            likes_label = f"{like_count} like{'s' if like_count != 1 else ''}"
            
            # Check if user has liked this post
            liked_status = " ❤️" if self.peer_manager.has_liked_post(user_id, timestamp) else ""
            
            # Display post with index
            print(f"{idx}. [{ts_str}] {display_name}: {content} - {likes_label}{liked_status}")
            print(f"   Expires: {expires_str} ({remaining_str} remaining)")
    
    def _handle_like_command(self):
        """Handle liking/unliking posts"""
        print("\n=== Like/Unlike Posts ===")
        print("1. Like a post")
        print("2. Unlike a post")
        print("3. View post likes")
        print("4. Cancel")
        
        choice = input("Enter your choice (1-4): ").strip()
        
        if choice == "1":
            self._handle_like_post()
        elif choice == "2":
            self._handle_unlike_post()
        elif choice == "3":
            self._handle_view_likes()
        elif choice == "4":
            return
        else:
            print("Invalid choice. Please select 1-4.")
    
    def _handle_like_post(self):
        """Handle liking a post"""
        import datetime
        
        # Get list of peers
        peers = self.peer_manager.known_peers
        if not peers:
            print("You don't have any known peers.")
            return
            
        # Display list of peers
        print("\n=== Select a User ===")
        peer_ids = list(peers.keys())
        for idx, peer_id in enumerate(peer_ids, 1):
            display_name = self.peer_manager.get_display_name(peer_id) or peer_id
            print(f"{idx}. {display_name} ({peer_id})")
            
        # Get user selection
        try:
            user_idx = int(input("\nSelect user (0 to cancel): ").strip())
            if user_idx == 0:
                return
                
            if user_idx < 1 or user_idx > len(peer_ids):
                print("Invalid selection")
                return
                
            selected_user_id = peer_ids[user_idx - 1]
            
            # Get posts from the selected user
            user_posts = self.peer_manager.get_user_posts(selected_user_id)
            
            if not user_posts:
                print(f"No posts available from {selected_user_id}.")
                return
                
            # Sort posts by timestamp (newest first)
            sorted_posts = sorted(user_posts.items(), key=lambda x: x[0], reverse=True)
            
            # Display posts with formatting
            print(f"\n=== Posts from {selected_user_id} ===")
            for idx, (timestamp, post_data) in enumerate(sorted_posts, 1):
                # Extract post data
                content = post_data['content']
                ttl = post_data['ttl']
                created_at = post_data['created_at']
                
                # Format timestamp for display
                import time
                try:
                    ts_str = datetime.datetime.fromtimestamp(created_at).strftime('%Y-%m-%d %H:%M:%S')
                    # Calculate expiration time
                    expires_at = created_at + ttl
                    expires_str = datetime.datetime.fromtimestamp(expires_at).strftime('%Y-%m-%d %H:%M:%S')
                    # Calculate remaining time
                    current_time = int(time.time())
                    remaining_seconds = max(0, expires_at - current_time)
                    remaining_str = self._format_time_remaining(remaining_seconds)
                except Exception:
                    ts_str = timestamp
                    expires_str = "Unknown"
                    remaining_str = "Unknown"
                
                # Truncate long content
                truncated = content[:50] + ("..." if len(content) > 50 else "")
                
                # Check if already liked
                already_liked = self.peer_manager.has_liked_post(selected_user_id, timestamp)
                like_status = " (Already Liked ❤️)" if already_liked else ""
                
                print(f"{idx}. [{ts_str}] {truncated}{like_status}  (ID: {timestamp})")
                print(f"   Expires: {expires_str} ({remaining_str} remaining)")
                
            # Get post selection
            post_idx = int(input("\nSelect post to like (0 to cancel): ").strip())
            if post_idx == 0:
                return
                
            if post_idx < 1 or post_idx > len(sorted_posts):
                print("Invalid selection")
                return
                
            selected_timestamp = sorted_posts[post_idx - 1][0]
            selected_content = sorted_posts[post_idx - 1][1]['content']
            
            # Check if already liked
            if self.peer_manager.has_liked_post(selected_user_id, selected_timestamp):
                print("You already liked this post.")
                return
            
            # Send like message
            success = self.message_handler.send_like_message(selected_user_id, selected_timestamp, action='LIKE')
            if success:
                print(f"Liked post: \"{selected_content[:30]}...\"")
                
        except ValueError:
            print("Please enter a valid number")
    
    def _handle_unlike_post(self):
        """Handle unliking a post"""
        import datetime
        
        # Get liked posts
        liked_posts = self.peer_manager.liked_posts
        if not liked_posts:
            print("You haven't liked any posts yet.")
            return
        
        # Parse liked posts (format: "user_id:timestamp")
        liked_data = []
        for like_key in liked_posts:
            try:
                user_id, timestamp = like_key.split(':', 1)
                # Try to get actual content if available
                post_content = "Unknown content"
                user_posts = self.peer_manager.get_user_posts(user_id)
                if timestamp in user_posts:
                    post_content = user_posts[timestamp]
                
                liked_data.append((user_id, timestamp, post_content))
            except ValueError:
                continue
                
        if not liked_data:
            print("No liked posts found.")
            return
                
        # Display liked posts
        print("\n=== Your Liked Posts ===")
        for idx, (user_id, timestamp, content) in enumerate(liked_data, 1):
            display_name = self.peer_manager.get_display_name(user_id) or user_id
            
            # Format timestamp
            try:
                ts_str = datetime.datetime.fromtimestamp(int(timestamp)).strftime('%Y-%m-%d %H:%M:%S')
            except Exception:
                ts_str = timestamp
                
            # Truncate content if available
            content_display = content[:30] + ("..." if len(content) > 30 else "")
            
            print(f"{idx}. Post by {display_name} - \"{content_display}\" [{ts_str}] (ID: {timestamp})")
            
        # Get post selection
        try:
            post_idx = int(input("\nSelect post to unlike (0 to cancel): ").strip())
            if post_idx == 0:
                return
                
            if post_idx < 1 or post_idx > len(liked_data):
                print("Invalid selection")
                return
                
            selected_user_id = liked_data[post_idx - 1][0]
            selected_timestamp = liked_data[post_idx - 1][1]
            
            # Send unlike message
            success = self.message_handler.send_like_message(selected_user_id, selected_timestamp, action='UNLIKE')
            if success:
                print(f"Unliked post from {selected_user_id}")
                
        except ValueError:
            print("Please enter a valid number")
    
    def _handle_view_likes(self):
        """Handle viewing likes for a post"""
        # Show user posts
        all_posts = self.peer_manager.my_posts
        
        if not all_posts:
            print("You haven't posted anything yet.")
            return
            
        # Sort posts by timestamp (newest first)
        sorted_posts = sorted(all_posts.items(), key=lambda x: x[0], reverse=True)
        
        print("\n=== Your Posts ===")
        for idx, (timestamp, content) in enumerate(sorted_posts, 1):
            # Get like count
            like_count = self.peer_manager.get_post_likes_count(timestamp)
            likes_label = f"{like_count} like{'s' if like_count != 1 else ''}"
            
            # Display post with index
            print(f"{idx}. {content[:30]}... - {likes_label}")
            
        # Get post index
        try:
            post_idx = int(input("Enter post number to view likes (0 to cancel): ").strip())
            if post_idx == 0:
                return
                
            if post_idx < 1 or post_idx > len(sorted_posts):
                print("Invalid post number")
                return
                
            # Get post timestamp
            post_timestamp = sorted_posts[post_idx - 1][0]
            post_content = sorted_posts[post_idx - 1][1]
            
            # Get likes
            likers = self.peer_manager.get_post_likes(post_timestamp)
            if not likers:
                print(f"No likes for post: \"{post_content[:30]}...\"")
                return
                
            print(f"\nLikes for post \"{post_content[:30]}...\":")
            for liker_id in likers:
                display_name = self.peer_manager.get_display_name(liker_id) or liker_id
                print(f"- {display_name} ({liker_id})")
                
        except ValueError:
            print("Please enter a valid number")
            
    def _format_time_remaining(self, seconds):
        """Format seconds into a human-readable time string
        
        Args:
            seconds (int): Seconds to format
            
        Returns:
            str: Formatted time string
        """
        if seconds < 60:
            return f"{seconds} seconds"
        elif seconds < 3600:
            minutes = seconds // 60
            return f"{minutes} minute{'s' if minutes != 1 else ''}"
        elif seconds < 86400:
            hours = seconds // 3600
            minutes = (seconds % 3600) // 60
            return f"{hours} hour{'s' if hours != 1 else ''}, {minutes} minute{'s' if minutes != 1 else ''}"
        else:
            days = seconds // 86400
            hours = (seconds % 86400) // 3600
            return f"{days} day{'s' if days != 1 else ''}, {hours} hour{'s' if hours != 1 else ''}"
=======
            print(f"Error sending file offer: {e}")
    
    def _format_file_size(self, size_bytes):
        """Format file size in human readable format"""
        if size_bytes == 0:
            return "0 B"
        size_names = ["B", "KB", "MB", "GB"]
        i = 0
        while size_bytes >= 1024.0 and i < len(size_names) - 1:
            size_bytes /= 1024.0
            i += 1
        return f"{size_bytes:.1f} {size_names[i]}"
    
    def _format_timestamp(self, timestamp):
        """Format timestamp for display"""
        import datetime
        dt = datetime.datetime.fromtimestamp(timestamp)
        return dt.strftime("%Y-%m-%d %H:%M:%S")
>>>>>>> 4b40ea6c
<|MERGE_RESOLUTION|>--- conflicted
+++ resolved
@@ -7,10 +7,8 @@
 import base64
 import mimetypes
 import time
-<<<<<<< HEAD
+import time
 import secrets
-=======
->>>>>>> 4b40ea6c
 
 # Add at top of file
 from peer.config.settings import DEFAULT_VERBOSE_MODE
@@ -29,22 +27,14 @@
     def start_command_loop(self):
         """Start the main command processing loop"""
         print(f"\nPeer-to-Peer Chat Ready!")
-<<<<<<< HEAD
-        print(f"Commands: POST, DM, DMLIST, PROFILE, LIST, FOLLOW, UNFOLLOW, FOLLOWING, FOLLOWERS, GROUP, GROUPVIEW, FEED, LIKE, VERBOSE, QUIT")
-=======
-        print(f"Commands: POST, DM, PROFILE, LIST, FOLLOW, UNFOLLOW, FOLLOWING, FOLLOWERS, GAME, FILE, VERBOSE, QUIT")
->>>>>>> 4b40ea6c
+        print(f"Commands: POST, DM, DMLIST, PROFILE, LIST, FOLLOW, UNFOLLOW, FOLLOWING, FOLLOWERS, GAME, FILE, GROUPVIEW, FEED, LIKE, VERBOSE, QUIT")
         print(f"Verbose mode: {'ON' if self.message_handler.verbose_mode else 'OFF'}")
         
         self.running = True
         while self.running:
             try:
-<<<<<<< HEAD
-                cmd = input("\nCommand (POST/DM/DMLIST/PROFILE/LIST/FOLLOW/UNFOLLOW/GROUP/GROUPVIEW/FEED/LIKE/VERBOSE/QUIT): ").strip().upper()
-=======
-                original_cmd = input("\nCommand (POST/DM/PROFILE/LIST/FOLLOW/UNFOLLOW/FOLLOWING/FOLLOWERS/GAME/FILE/VERBOSE/QUIT): ").strip()
+                original_cmd = input("\nCommand (POST/DM/DMLIST/PROFILE/LIST/FOLLOW/UNFOLLOW/FOLLOWING/FOLLOWERS/GAME/FILE/GROUPVIEW/FEED/LIKE/VERBOSE/QUIT): ").strip()
                 cmd = original_cmd.upper()
->>>>>>> 4b40ea6c
                 
                 if cmd == "QUIT" or cmd == "Q":
                     print("Logging out and revoking all tokens...")
@@ -90,28 +80,18 @@
                     self._handle_following_command()
                 elif cmd == "FOLLOWERS":
                     self._handle_followers_command()
-<<<<<<< HEAD
-                elif cmd == "GROUP" or cmd == "G":
-                    self._handle_group_command()
-                elif cmd == "GROUPVIEW" or cmd == "GV":
-                    self._handle_group_overview()
-=======
                 elif cmd.startswith("GAME") or cmd == "G":
                     self._handle_game_command(original_cmd)
                 elif cmd.startswith("FILE") or cmd == "FILE":
                     self._handle_file_command(original_cmd)
->>>>>>> 4b40ea6c
+                elif cmd == "GROUPVIEW" or cmd == "GV":
+                    self._handle_group_overview()
                 elif cmd == "":
                     # Empty command, just continue
                     continue
                 else:
-<<<<<<< HEAD
-                    print("Invalid command. Use POST, DM, DMLIST, PROFILE, LIST, FOLLOW, UNFOLLOW, GROUP, GROUPVIEW, FEED, LIKE, VERBOSE, or QUIT")
+                    print("Invalid command. Use POST, DM, DMLIST, PROFILE, LIST, FOLLOW, UNFOLLOW, FOLLOWING, FOLLOWERS, GAME, FILE, GROUPVIEW, FEED, LIKE, VERBOSE, or QUIT")
                     print("You can also use single letters: P, D, DL, PROF, LS, UF, G, GV, F, L, V, Q")
-=======
-                    print("Invalid command. Use POST, DM, PROFILE, LIST, FOLLOW, UNFOLLOW, FOLLOWING, FOLLOWERS, GAME, FILE, VERBOSE, or QUIT")
-                    print("You can also use single letters: P, D, L, F, UF, G, V, Q")
->>>>>>> 4b40ea6c
                     
             except KeyboardInterrupt:
                 print("\nGoodbye!")
@@ -386,43 +366,6 @@
             avatar_info = self.peer_manager.get_avatar_info(user_id)
             following_status = " [Following]" if self.peer_manager.is_following(user_id) else ""
             print(f"  - {display_name} ({user_id}){avatar_info}{following_status}")
-<<<<<<< HEAD
-            
-    def _handle_group_command(self):
-        """Handle GROUP command with submenu"""
-        print("\nGroup Chat Operations:")
-        print("  1. CREATE - Create a new group")
-        print("  2. UPDATE - Add/remove members from a group")
-        print("  3. MESSAGE - Send a message to a group")
-        print("  4. LIST - List all your groups")
-        print("  5. INFO - Show details about a specific group")
-        print("  6. MESSAGES - View messages in a specific group")
-        print("  7. LEAVE - Leave a group")
-        print("  8. OVERVIEW - Complete group overview")
-        print("  0. Back to main menu")
-        
-        try:
-            choice = input("\nSelect option (0-8): ").strip()
-            
-            if choice == "1":
-                self._handle_group_create()
-            elif choice == "2":
-                self._handle_group_update()
-            elif choice == "3":
-                self._handle_group_message()
-            elif choice == "4":
-                self._handle_group_list()
-            elif choice == "5":
-                self._handle_group_info()
-            elif choice == "6":
-                self._handle_group_view_messages()
-            elif choice == "7":
-                self._handle_group_leave()
-            elif choice == "8":
-                self._handle_group_overview()
-            elif choice == "0":
-                return
-=======
 
     def _handle_game_command(self, full_cmd):
         """Handle GAME command for Tic-Tac-Toe"""
@@ -480,7 +423,6 @@
                 chosen_symbol = cmd_parts[2].upper()
                 return self._send_game_invitation(target_user, chosen_symbol)
             
->>>>>>> 4b40ea6c
             else:
                 # Make a move: GAME <game_id> <position>
                 game_id = cmd_parts[1]
@@ -574,168 +516,6 @@
                 opponent_name = self.peer_manager.get_display_name(game_info['player_x'])
             print(f"Error: It's not your turn! Waiting for {opponent_name} ({opponent_symbol}) to play.")
             return
-<<<<<<< HEAD
-            
-        # Send message
-        sent_count = self.message_handler.send_group_message(group_id, content)
-        print(f"Message sent to {sent_count} group members.")
-    
-    def _handle_group_list(self):
-        """Handle listing all groups the user is a member of"""
-        self.message_handler.list_my_groups()
-            
-    def _handle_group_info(self):
-        """Handle showing details about a specific group"""
-        # Get group ID
-        my_groups = self.peer_manager.get_my_groups()
-        if not my_groups:
-            print("You are not a member of any groups.")
-            return
-            
-        # Print groups for selection
-        print("\nYour Groups:")
-        for i, group_id in enumerate(my_groups, 1):
-            group = self.peer_manager.get_group(group_id)
-            if not group:
-                continue
-            print(f"{i}. {group['name']} (ID: {group_id})")
-            
-        # Get group selection
-        selection = input("\nEnter group number or ID: ").strip()
-        
-        # Handle numeric selection
-        group_id = None
-        try:
-            idx = int(selection) - 1
-            if 0 <= idx < len(my_groups):
-                group_id = my_groups[idx]
-        except ValueError:
-            # Try direct ID input
-            group_id = selection
-            
-        if not group_id or group_id not in self.peer_manager.groups:
-            print(f"Invalid group selection")
-            return
-            
-        # Show group details
-        self.message_handler.show_group_members(group_id)
-    
-    def _handle_group_view_messages(self):
-        """Handle viewing messages in a specific group"""
-        # Get group ID
-        my_groups = self.peer_manager.get_my_groups()
-        if not my_groups:
-            print("You are not a member of any groups.")
-            return
-            
-        # Print groups for selection
-        print("\nYour Groups:")
-        for i, group_id in enumerate(my_groups, 1):
-            group = self.peer_manager.get_group(group_id)
-            if not group:
-                continue
-            message_count = len(self.peer_manager.group_messages.get(group_id, []))
-            print(f"{i}. {group['name']} (ID: {group_id}) - {message_count} messages")
-            
-        # Get group selection
-        selection = input("\nEnter group number or ID: ").strip()
-        
-        # Handle numeric selection
-        group_id = None
-        try:
-            idx = int(selection) - 1
-            if 0 <= idx < len(my_groups):
-                group_id = my_groups[idx]
-        except ValueError:
-            # Try direct ID input
-            group_id = selection
-            
-        if not group_id or group_id not in self.peer_manager.groups:
-            print(f"Invalid group selection")
-            return
-            
-        # Get message limit
-        limit_input = input("Number of messages to show (default 20): ").strip()
-        try:
-            limit = int(limit_input) if limit_input else 20
-        except ValueError:
-            limit = 20
-            
-        # Show group messages
-        self.message_handler.show_group_messages(group_id, limit)
-            
-        # Print groups for selection
-        print("\nYour Groups:")
-        for i, group_id in enumerate(my_groups, 1):
-            group = self.peer_manager.get_group(group_id)
-            if not group:
-                continue
-            message_count = len(self.peer_manager.group_messages.get(group_id, []))
-            print(f"{i}. {group['name']} (ID: {group_id}) - {message_count} messages")
-            
-        # Get group selection
-        selection = input("\nEnter group number or ID: ").strip()
-        
-        # Handle numeric selection
-        group_id = None
-        try:
-            idx = int(selection) - 1
-            if 0 <= idx < len(my_groups):
-                group_id = my_groups[idx]
-        except ValueError:
-            # Try direct ID input
-            group_id = selection
-            
-        if not group_id or group_id not in self.peer_manager.groups:
-            print(f"Invalid group selection")
-            return
-            
-        # Get message limit
-        limit_input = input("Number of messages to show (default 20): ").strip()
-        try:
-            limit = int(limit_input) if limit_input else 20
-        except ValueError:
-            limit = 20
-            
-        # Show group messages
-        self.message_handler.show_group_messages(group_id, limit)
-        
-        # Format creation timestamp
-        import datetime
-        created_at = group['created_at']
-        try:
-            created_str = datetime.datetime.fromtimestamp(int(created_at)).strftime('%Y-%m-%d %H:%M:%S')
-        except:
-            created_str = str(created_at)
-        
-        print(f"Created on: {created_str}")
-        print(f"Members ({len(group['members'])}):")
-        
-        # List all members
-        for member_id in group['members']:
-            display_name = self.peer_manager.get_display_name(member_id) or member_id
-            you_marker = " (You)" if member_id == self.peer_manager.user_id else ""
-            creator_marker = " (Creator)" if member_id == group['creator'] else ""
-            print(f"  - {display_name} ({member_id}){you_marker}{creator_marker}")
-            
-    def _handle_group_leave(self):
-        """Handle leaving a group"""
-        # Get group ID
-        group_id = input("Enter group ID to leave: ").strip()
-        if not group_id:
-            print("Group ID is required")
-            return
-            
-        # Check if group exists
-        group = self.peer_manager.get_group(group_id)
-        if not group:
-            print(f"Group {group_id} not found")
-            return
-            
-        # Check if user is the creator
-        if group['creator'] == self.peer_manager.user_id:
-            print("As the creator, you cannot leave the group. You would need to delete it instead.")
-=======
         
         # Check if position is available
         if not self.message_handler._is_valid_move(game_info['board'], position):
@@ -789,6 +569,8 @@
             print("  FILE LIST                                      - List pending file offers")
             print("  FILE STATUS                                    - Show active file transfers")
             return
+            
+        # Send message
         
         subcommand = parts[1].upper()
         
@@ -805,10 +587,12 @@
         else:
             print("Invalid FILE subcommand. Use SEND, ACCEPT, REJECT, LIST, or STATUS")
     
-    def _handle_file_send_command(self, parts):
-        """Handle FILE SEND command"""
-        if len(parts) < 4:
-            print("Usage: FILE SEND <user@ip> <file_path> [description]")
+    def _handle_group_list(self):
+        """Handle listing all groups the user is a member of"""
+        my_groups = self.peer_manager.get_my_groups()
+        
+        if not my_groups:
+            print("You are not a member of any groups.")
             return
         
         target = parts[2]
@@ -828,13 +612,210 @@
         if not os.path.exists(file_path):
             print(f"Error: File '{file_path}' not found")
             print(f"Tried looking in: {os.getcwd()}")
->>>>>>> 4b40ea6c
+            
+        # Print groups for selection
+        print("\nYour Groups:")
+        for i, group_id in enumerate(my_groups, 1):
+            group = self.peer_manager.get_group(group_id)
+            if not group:
+                continue
+            print(f"{i}. {group['name']} (ID: {group_id})")
+            
+        # Get group selection
+        selection = input("\nEnter group number or ID: ").strip()
+        
+        # Handle numeric selection
+        group_id = None
+        try:
+            idx = int(selection) - 1
+            if 0 <= idx < len(my_groups):
+                group_id = my_groups[idx]
+        except ValueError:
+            # Try direct ID input
+            group_id = selection
+            
+        if not group_id or group_id not in self.peer_manager.groups:
+            print(f"Invalid group selection")
+            return
+            
+        # Show group details
+        self.message_handler.show_group_members(group_id)
+    
+    def _handle_group_view_messages(self):
+        """Handle viewing messages in a specific group"""
+        # Get group ID
+        my_groups = self.peer_manager.get_my_groups()
+        if not my_groups:
+            print("You are not a member of any groups.")
             return
         
         if not os.path.isfile(file_path):
             print(f"Error: '{file_path}' is not a file")
-            return
-<<<<<<< HEAD
+            
+        # Print groups for selection
+        print("\nYour Groups:")
+        for i, group_id in enumerate(my_groups, 1):
+            group = self.peer_manager.get_group(group_id)
+            if not group:
+                continue
+            message_count = len(self.peer_manager.group_messages.get(group_id, []))
+            print(f"{i}. {group['name']} (ID: {group_id}) - {message_count} messages")
+            
+        # Get group selection
+        selection = input("\nEnter group number or ID: ").strip()
+        
+        # Handle numeric selection
+        group_id = None
+        try:
+            idx = int(selection) - 1
+            if 0 <= idx < len(my_groups):
+                group_id = my_groups[idx]
+        except ValueError:
+            # Try direct ID input
+            group_id = selection
+            
+        if not group_id or group_id not in self.peer_manager.groups:
+            print(f"Invalid group selection")
+            return
+        
+        # Get file info
+        file_size = os.path.getsize(file_path)
+        filename = os.path.basename(file_path)
+        file_type, _ = mimetypes.guess_type(file_path)
+        if not file_type:
+            file_type = "application/octet-stream"
+        
+        print(f"Debug: File path: {file_path}")
+        print(f"Debug: File size: {file_size} bytes")
+        print(f"Debug: Filename: {filename}")
+        print(f"Debug: File type: {file_type}")
+            
+        # Get message limit
+        limit_input = input("Number of messages to show (default 20): ").strip()
+        try:
+            limit = int(limit_input) if limit_input else 20
+        except ValueError:
+            limit = 20
+            
+        # Show group messages
+        self.message_handler.show_group_messages(group_id, limit)
+            
+        # Print groups for selection
+        print("\nYour Groups:")
+        for i, group_id in enumerate(my_groups, 1):
+            group = self.peer_manager.get_group(group_id)
+            if not group:
+                continue
+            message_count = len(self.peer_manager.group_messages.get(group_id, []))
+            print(f"{i}. {group['name']} (ID: {group_id}) - {message_count} messages")
+            
+        # Get group selection
+        selection = input("\nEnter group number or ID: ").strip()
+        
+        # Handle numeric selection
+        group_id = None
+        try:
+            idx = int(selection) - 1
+            if 0 <= idx < len(my_groups):
+                group_id = my_groups[idx]
+        except ValueError:
+            # Try direct ID input
+            group_id = selection
+            
+        if not group_id or group_id not in self.peer_manager.groups:
+            print(f"Invalid group selection")
+            return
+            
+        # Get message limit
+        limit_input = input("Number of messages to show (default 20): ").strip()
+        try:
+            limit = int(limit_input) if limit_input else 20
+        except ValueError:
+            limit = 20
+            
+        # Show group messages
+        self.message_handler.show_group_messages(group_id, limit)
+        
+        # Format creation timestamp
+        import datetime
+        created_at = group['created_at']
+        try:
+            created_str = datetime.datetime.fromtimestamp(int(created_at)).strftime('%Y-%m-%d %H:%M:%S')
+        except:
+            created_str = str(created_at)
+        
+        print(f"Created on: {created_str}")
+        print(f"Members ({len(group['members'])}):")
+        
+        # Double-check by reading the file content
+        try:
+            with open(file_path, 'rb') as f:
+                test_content = f.read()
+            print(f"Debug: Actual file content length: {len(test_content)} bytes")
+            print(f"Debug: File content preview: {test_content[:100]}")
+        except Exception as e:
+            print(f"Debug: Error reading file for test: {e}")
+        
+        # Check file size limit (50MB)
+        max_size = 50 * 1024 * 1024  # 50MB
+        if file_size > max_size:
+            print(f"Error: File too large ({self._format_file_size(file_size)}). Maximum size is 50MB")
+        # List all members
+        for member_id in group['members']:
+            display_name = self.peer_manager.get_display_name(member_id) or member_id
+            you_marker = " (You)" if member_id == self.peer_manager.user_id else ""
+            creator_marker = " (Creator)" if member_id == group['creator'] else ""
+            print(f"  - {display_name} ({member_id}){you_marker}{creator_marker}")
+            
+    def _handle_group_leave(self):
+        """Handle leaving a group"""
+        # Get group ID
+        group_id = input("Enter group ID to leave: ").strip()
+        if not group_id:
+            print("Group ID is required")
+            return
+        
+        # Parse target
+        try:
+            target_peer = self.peer_manager.find_peer_by_handle(target)
+            if target_peer:
+                self._send_file_offer(target_peer, file_path, filename, file_size, file_type, description)
+            else:
+                print(f"Error: Peer '{target}' not found or not online")
+        except Exception as e:
+            print(f"Error sending file: {e}")
+    
+    def _handle_file_accept_command(self, parts):
+        """Handle FILE ACCEPT command"""
+        if len(parts) != 3:
+            print("Usage: FILE ACCEPT <transfer_id>")
+            return
+        
+        transfer_id = parts[2]
+        
+        if transfer_id not in self.message_handler.pending_file_offers:
+            print(f"Error: No pending file offer with ID '{transfer_id}'")
+            return
+        
+        offer_info = self.message_handler.pending_file_offers[transfer_id]
+        print(f"Accepting file '{offer_info['filename']}' from {offer_info['sender_name']}")
+        
+        # Note: receiving_files structure will be initialized when first chunk arrives
+        # Don't pre-initialize it here to avoid total_chunks=0 issue
+        
+        # Send acceptance message back to sender
+        try:
+            msg_dict = {
+                'TYPE': 'FILE_ACCEPT',
+                'transfer_id': transfer_id,
+                'receiver_name': self.message_handler.peer_manager.get_self_info().get('name', 'Unknown')
+            }
+            
+            print(f"Debug: Sending FILE_ACCEPT to {offer_info['sender_addr']}")
+            print(f"Debug: Message: {msg_dict}")
+            
+            self.message_handler.network_manager.send_to_address(msg_dict, offer_info['sender_addr'][0], offer_info['sender_addr'][1])
+            print(f"File acceptance sent. Waiting for file chunks...")
             
         # Leave the group
         success, message = self.peer_manager.leave_group(group_id)
@@ -940,77 +921,43 @@
         my_groups = self.peer_manager.get_my_groups()
         if not my_groups:
             print("You are not a member of any groups.")
-=======
-        
-        # Get file info
-        file_size = os.path.getsize(file_path)
-        filename = os.path.basename(file_path)
-        file_type, _ = mimetypes.guess_type(file_path)
-        if not file_type:
-            file_type = "application/octet-stream"
-        
-        print(f"Debug: File path: {file_path}")
-        print(f"Debug: File size: {file_size} bytes")
-        print(f"Debug: Filename: {filename}")
-        print(f"Debug: File type: {file_type}")
-        
-        # Double-check by reading the file content
-        try:
-            with open(file_path, 'rb') as f:
-                test_content = f.read()
-            print(f"Debug: Actual file content length: {len(test_content)} bytes")
-            print(f"Debug: File content preview: {test_content[:100]}")
-        except Exception as e:
-            print(f"Debug: Error reading file for test: {e}")
-        
-        # Check file size limit (50MB)
-        max_size = 50 * 1024 * 1024  # 50MB
-        if file_size > max_size:
-            print(f"Error: File too large ({self._format_file_size(file_size)}). Maximum size is 50MB")
->>>>>>> 4b40ea6c
-            return
-        
-        # Parse target
-        try:
-            target_peer = self.peer_manager.find_peer_by_handle(target)
-            if target_peer:
-                self._send_file_offer(target_peer, file_path, filename, file_size, file_type, description)
-            else:
-                print(f"Error: Peer '{target}' not found or not online")
-        except Exception as e:
-            print(f"Error sending file: {e}")
-    
-    def _handle_file_accept_command(self, parts):
-        """Handle FILE ACCEPT command"""
-        if len(parts) != 3:
-            print("Usage: FILE ACCEPT <transfer_id>")
-            return
-        
-        transfer_id = parts[2]
-        
-        if transfer_id not in self.message_handler.pending_file_offers:
-            print(f"Error: No pending file offer with ID '{transfer_id}'")
-            return
-        
-        offer_info = self.message_handler.pending_file_offers[transfer_id]
-        print(f"Accepting file '{offer_info['filename']}' from {offer_info['sender_name']}")
-        
-        # Note: receiving_files structure will be initialized when first chunk arrives
-        # Don't pre-initialize it here to avoid total_chunks=0 issue
-        
-        # Send acceptance message back to sender
-        try:
-            msg_dict = {
-                'TYPE': 'FILE_ACCEPT',
-                'transfer_id': transfer_id,
-                'receiver_name': self.message_handler.peer_manager.get_self_info().get('name', 'Unknown')
-            }
-            
-            print(f"Debug: Sending FILE_ACCEPT to {offer_info['sender_addr']}")
-            print(f"Debug: Message: {msg_dict}")
-            
-            self.message_handler.network_manager.send_to_address(msg_dict, offer_info['sender_addr'][0], offer_info['sender_addr'][1])
-            print(f"File acceptance sent. Waiting for file chunks...")
+            return
+            
+        print("\nYour Groups:")
+        for idx, group_id in enumerate(my_groups, 1):
+            group = self.peer_manager.get_group(group_id)
+            if group:
+                print(f"  {idx}. {group['name']} (ID: {group_id})")
+        
+        # Select group
+        try:
+            choice = int(input("\nSelect group number: ").strip())
+            if choice < 1 or choice > len(my_groups):
+                print("Invalid choice")
+                return
+                
+            selected_group_id = my_groups[choice - 1]
+            group = self.peer_manager.get_group(selected_group_id)
+            
+            # Get message content
+            content = input(f"Message to {group['name']}: ").strip()
+            if not content:
+                print("Message cannot be empty")
+                return
+                
+            # Send the message
+            sent_count = self.message_handler.send_group_message(selected_group_id, content)
+            
+            # Also display the message locally
+            display_name = self.peer_manager.get_display_name(self.peer_manager.user_id)
+            avatar_info = self.peer_manager.get_avatar_info(self.peer_manager.user_id)
+            print(f"\n[{group['name']}] {display_name}{avatar_info}: {content}")
+            
+            # Show result
+            print(f"Message sent to {sent_count} group members")
+            
+        except ValueError:
+            print("Please enter a valid number")
         except Exception as e:
             print(f"Error sending acceptance: {e}")
             import traceback
@@ -1137,495 +1084,46 @@
             print("Waiting for response...")
             
         except Exception as e:
-<<<<<<< HEAD
             print(f"Error: {e}")
-    
-    def _handle_group_detail_submenu(self, group_id):
-        """Handle detailed actions for a specific group"""
-        group = self.peer_manager.get_group(group_id)
-        if not group:
-            print(f"Group {group_id} not found")
-            return
-            
-        print(f"\n===== {group['name']} (ID: {group_id}) =====")
-        print("  1. View all members")
-        print("  2. View all messages")
-        print("  3. Send a message")
-        print("  0. Back to group overview")
-        
-        choice = input("\nSelect option (0-3): ").strip()
-        
-        if choice == "1":
-            self.message_handler.show_group_members(group_id)
-        elif choice == "2":
-            self.message_handler.show_group_messages(group_id)
-        elif choice == "3":
-            # Get message content
-            content = input("Enter message: ").strip()
-            if not content:
-                print("Message content is required")
+
+
+
+
+    def _handle_group_command(self):
+        """Handle GROUP command with submenu"""
+        print("\nGroup Chat Operations:")
+        print("  1. CREATE - Create a new group")
+        print("  2. UPDATE - Add/remove members from a group")
+        print("  3. MESSAGE - Send a message to a group")
+        print("  4. LIST - List all your groups")
+        print("  5. INFO - Show details about a specific group")
+        print("  6. MESSAGES - View messages in a specific group")
+        print("  7. LEAVE - Leave a group")
+        print("  8. OVERVIEW - Complete group overview")
+        print("  0. Back to main menu")
+        
+        try:
+            choice = input("\nSelect option (0-8): ").strip()
+            
+            if choice == "1":
+                self._handle_group_create()
+            elif choice == "2":
+                self._handle_group_update()
+            elif choice == "3":
+                self._handle_group_message()
+            elif choice == "4":
+                self._handle_group_list()
+            elif choice == "5":
+                self._handle_group_info()
+            elif choice == "6":
+                self._handle_group_view_messages()
+            elif choice == "7":
+                self._handle_group_leave()
+            elif choice == "8":
+                self._handle_group_overview()
+            elif choice == "0":
                 return
-                
-            # Send the message
-            sent_count = self.message_handler.send_group_message(group_id, content)
-            print(f"Message sent to {sent_count} group members")
-        elif choice == "0":
-            return
-        else:
-            print("Invalid choice")
-    
-    def _handle_feed_command(self):
-        """Display posts from users, with options to like/unlike"""
-        import datetime
-        
-        print("\n=== Feed Options ===")
-        print("1. View your posts")
-        print("2. View posts from users you follow")
-        print("3. View liked posts")
-        print("4. Cancel")
-        
-        choice = input("Enter your choice (1-4): ").strip()
-        
-        if choice == "1":
-            self._show_my_posts()
-        elif choice == "2":
-            self._show_following_posts()
-        elif choice == "3":
-            self._show_liked_posts()
-        elif choice == "4":
-            return
-        else:
-            print("Invalid choice. Please select 1-4.")
-    
-    def _show_my_posts(self):
-        """Show posts created by the user"""
-        import datetime
-        import time
-        
-        # Get posts from the peer manager
-        all_posts = self.peer_manager.get_user_posts(self.peer_manager.user_id)
-        
-        if not all_posts:
-            print("You haven't posted anything yet.")
-            return
-            
-        # Sort posts by timestamp (newest first)
-        sorted_posts = sorted(all_posts.items(), key=lambda x: x[0], reverse=True)
-        
-        print("\n=== Your Posts ===")
-        for idx, (timestamp, post_data) in enumerate(sorted_posts, 1):
-            # Extract post data
-            content = post_data['content']
-            ttl = post_data['ttl']
-            created_at = post_data['created_at']
-            
-            # Format timestamps
-            try:
-                ts_str = datetime.datetime.fromtimestamp(created_at).strftime('%Y-%m-%d %H:%M:%S')
-                # Calculate expiration time
-                expires_at = created_at + ttl
-                expires_str = datetime.datetime.fromtimestamp(expires_at).strftime('%Y-%m-%d %H:%M:%S')
-                # Calculate remaining time
-                current_time = int(time.time())
-                remaining_seconds = max(0, expires_at - current_time)
-                remaining_str = self._format_time_remaining(remaining_seconds)
-            except Exception:
-                ts_str = str(timestamp)
-                expires_str = "Unknown"
-                remaining_str = "Unknown"
-                
-            # Get like count
-            like_count = self.peer_manager.get_post_likes_count(timestamp)
-            likes_label = f"{like_count} like{'s' if like_count != 1 else ''}"
-            
-            # Display post with index
-            print(f"{idx}. [{ts_str}] {content} - {likes_label}")
-            print(f"   Expires: {expires_str} ({remaining_str} remaining)")
-            
-        print("\nTo view who liked a post, use LIKE command option 3.")
-    
-    def _show_liked_posts(self):
-        """Show posts liked by the user"""
-        import datetime
-        
-        # Get liked posts
-        liked_posts = self.peer_manager.liked_posts
-        if not liked_posts:
-            print("You haven't liked any posts yet.")
-            return
-        
-        # Parse liked posts (format: "user_id:timestamp")
-        liked_data = []
-        for like_key in liked_posts:
-            try:
-                user_id, timestamp = like_key.split(':', 1)
-                
-                # Try to get actual content if available
-                post_content = "Unknown content"
-                user_posts = self.peer_manager.get_user_posts(user_id)
-                if timestamp in user_posts:
-                    post_content = user_posts[timestamp]
-                    
-                liked_data.append((user_id, timestamp, post_content))
-            except ValueError:
-                continue
-                
-        if not liked_data:
-            print("No liked posts found.")
-            return
-                
-        # Display liked posts
-        print("\n=== Your Liked Posts ===")
-        for idx, (user_id, timestamp, content) in enumerate(liked_data, 1):
-            display_name = self.peer_manager.get_display_name(user_id) or user_id
-            
-            # Format timestamp
-            try:
-                ts_str = datetime.datetime.fromtimestamp(int(timestamp)).strftime('%Y-%m-%d %H:%M:%S')
-            except Exception:
-                ts_str = timestamp
-                
-            # Truncate content if available
-            content_display = content[:30] + ("..." if len(content) > 30 else "")
-            
-            print(f"{idx}. [{ts_str}] {display_name}: {content_display} (ID: {timestamp})")
-            
-    def _show_following_posts(self):
-        """Show posts from users you follow"""
-        import datetime
-        import time
-        
-        # Get list of users you follow
-        following = self.peer_manager.following
-        
-        if not following:
-            print("You're not following anyone.")
-            return
-            
-        # Collect all posts from followed users
-        all_posts = []
-        for user_id in following:
-            posts = self.peer_manager.get_user_posts(user_id)
-            for timestamp, post_data in posts.items():
-                all_posts.append((user_id, timestamp, post_data))
-                
-        if not all_posts:
-            print("No posts from users you follow.")
-            return
-            
-        # Sort posts by timestamp (newest first)
-        sorted_posts = sorted(all_posts, key=lambda x: x[1], reverse=True)
-        
-        # Display posts
-        print("\n=== Posts from Users You Follow ===")
-        for idx, (user_id, timestamp, post_data) in enumerate(sorted_posts, 1):
-            # Extract post data
-            content = post_data['content']
-            ttl = post_data['ttl']
-            created_at = post_data['created_at']
-            
-            # Format timestamps
-            try:
-                ts_str = datetime.datetime.fromtimestamp(created_at).strftime('%Y-%m-%d %H:%M:%S')
-                # Calculate expiration time
-                expires_at = created_at + ttl
-                expires_str = datetime.datetime.fromtimestamp(expires_at).strftime('%Y-%m-%d %H:%M:%S')
-                # Calculate remaining time
-                current_time = int(time.time())
-                remaining_seconds = max(0, expires_at - current_time)
-                remaining_str = self._format_time_remaining(remaining_seconds)
-            except Exception:
-                ts_str = str(timestamp)
-                expires_str = "Unknown"
-                remaining_str = "Unknown"
-                
-            # Get display name
-            display_name = self.peer_manager.get_display_name(user_id) or user_id
-            
-            # Get like count
-            like_count = self.peer_manager.get_post_likes_count(timestamp)
-            likes_label = f"{like_count} like{'s' if like_count != 1 else ''}"
-            
-            # Check if user has liked this post
-            liked_status = " ❤️" if self.peer_manager.has_liked_post(user_id, timestamp) else ""
-            
-            # Display post with index
-            print(f"{idx}. [{ts_str}] {display_name}: {content} - {likes_label}{liked_status}")
-            print(f"   Expires: {expires_str} ({remaining_str} remaining)")
-    
-    def _handle_like_command(self):
-        """Handle liking/unliking posts"""
-        print("\n=== Like/Unlike Posts ===")
-        print("1. Like a post")
-        print("2. Unlike a post")
-        print("3. View post likes")
-        print("4. Cancel")
-        
-        choice = input("Enter your choice (1-4): ").strip()
-        
-        if choice == "1":
-            self._handle_like_post()
-        elif choice == "2":
-            self._handle_unlike_post()
-        elif choice == "3":
-            self._handle_view_likes()
-        elif choice == "4":
-            return
-        else:
-            print("Invalid choice. Please select 1-4.")
-    
-    def _handle_like_post(self):
-        """Handle liking a post"""
-        import datetime
-        
-        # Get list of peers
-        peers = self.peer_manager.known_peers
-        if not peers:
-            print("You don't have any known peers.")
-            return
-            
-        # Display list of peers
-        print("\n=== Select a User ===")
-        peer_ids = list(peers.keys())
-        for idx, peer_id in enumerate(peer_ids, 1):
-            display_name = self.peer_manager.get_display_name(peer_id) or peer_id
-            print(f"{idx}. {display_name} ({peer_id})")
-            
-        # Get user selection
-        try:
-            user_idx = int(input("\nSelect user (0 to cancel): ").strip())
-            if user_idx == 0:
-                return
-                
-            if user_idx < 1 or user_idx > len(peer_ids):
-                print("Invalid selection")
-                return
-                
-            selected_user_id = peer_ids[user_idx - 1]
-            
-            # Get posts from the selected user
-            user_posts = self.peer_manager.get_user_posts(selected_user_id)
-            
-            if not user_posts:
-                print(f"No posts available from {selected_user_id}.")
-                return
-                
-            # Sort posts by timestamp (newest first)
-            sorted_posts = sorted(user_posts.items(), key=lambda x: x[0], reverse=True)
-            
-            # Display posts with formatting
-            print(f"\n=== Posts from {selected_user_id} ===")
-            for idx, (timestamp, post_data) in enumerate(sorted_posts, 1):
-                # Extract post data
-                content = post_data['content']
-                ttl = post_data['ttl']
-                created_at = post_data['created_at']
-                
-                # Format timestamp for display
-                import time
-                try:
-                    ts_str = datetime.datetime.fromtimestamp(created_at).strftime('%Y-%m-%d %H:%M:%S')
-                    # Calculate expiration time
-                    expires_at = created_at + ttl
-                    expires_str = datetime.datetime.fromtimestamp(expires_at).strftime('%Y-%m-%d %H:%M:%S')
-                    # Calculate remaining time
-                    current_time = int(time.time())
-                    remaining_seconds = max(0, expires_at - current_time)
-                    remaining_str = self._format_time_remaining(remaining_seconds)
-                except Exception:
-                    ts_str = timestamp
-                    expires_str = "Unknown"
-                    remaining_str = "Unknown"
-                
-                # Truncate long content
-                truncated = content[:50] + ("..." if len(content) > 50 else "")
-                
-                # Check if already liked
-                already_liked = self.peer_manager.has_liked_post(selected_user_id, timestamp)
-                like_status = " (Already Liked ❤️)" if already_liked else ""
-                
-                print(f"{idx}. [{ts_str}] {truncated}{like_status}  (ID: {timestamp})")
-                print(f"   Expires: {expires_str} ({remaining_str} remaining)")
-                
-            # Get post selection
-            post_idx = int(input("\nSelect post to like (0 to cancel): ").strip())
-            if post_idx == 0:
-                return
-                
-            if post_idx < 1 or post_idx > len(sorted_posts):
-                print("Invalid selection")
-                return
-                
-            selected_timestamp = sorted_posts[post_idx - 1][0]
-            selected_content = sorted_posts[post_idx - 1][1]['content']
-            
-            # Check if already liked
-            if self.peer_manager.has_liked_post(selected_user_id, selected_timestamp):
-                print("You already liked this post.")
-                return
-            
-            # Send like message
-            success = self.message_handler.send_like_message(selected_user_id, selected_timestamp, action='LIKE')
-            if success:
-                print(f"Liked post: \"{selected_content[:30]}...\"")
-                
-        except ValueError:
-            print("Please enter a valid number")
-    
-    def _handle_unlike_post(self):
-        """Handle unliking a post"""
-        import datetime
-        
-        # Get liked posts
-        liked_posts = self.peer_manager.liked_posts
-        if not liked_posts:
-            print("You haven't liked any posts yet.")
-            return
-        
-        # Parse liked posts (format: "user_id:timestamp")
-        liked_data = []
-        for like_key in liked_posts:
-            try:
-                user_id, timestamp = like_key.split(':', 1)
-                # Try to get actual content if available
-                post_content = "Unknown content"
-                user_posts = self.peer_manager.get_user_posts(user_id)
-                if timestamp in user_posts:
-                    post_content = user_posts[timestamp]
-                
-                liked_data.append((user_id, timestamp, post_content))
-            except ValueError:
-                continue
-                
-        if not liked_data:
-            print("No liked posts found.")
-            return
-                
-        # Display liked posts
-        print("\n=== Your Liked Posts ===")
-        for idx, (user_id, timestamp, content) in enumerate(liked_data, 1):
-            display_name = self.peer_manager.get_display_name(user_id) or user_id
-            
-            # Format timestamp
-            try:
-                ts_str = datetime.datetime.fromtimestamp(int(timestamp)).strftime('%Y-%m-%d %H:%M:%S')
-            except Exception:
-                ts_str = timestamp
-                
-            # Truncate content if available
-            content_display = content[:30] + ("..." if len(content) > 30 else "")
-            
-            print(f"{idx}. Post by {display_name} - \"{content_display}\" [{ts_str}] (ID: {timestamp})")
-            
-        # Get post selection
-        try:
-            post_idx = int(input("\nSelect post to unlike (0 to cancel): ").strip())
-            if post_idx == 0:
-                return
-                
-            if post_idx < 1 or post_idx > len(liked_data):
-                print("Invalid selection")
-                return
-                
-            selected_user_id = liked_data[post_idx - 1][0]
-            selected_timestamp = liked_data[post_idx - 1][1]
-            
-            # Send unlike message
-            success = self.message_handler.send_like_message(selected_user_id, selected_timestamp, action='UNLIKE')
-            if success:
-                print(f"Unliked post from {selected_user_id}")
-                
-        except ValueError:
-            print("Please enter a valid number")
-    
-    def _handle_view_likes(self):
-        """Handle viewing likes for a post"""
-        # Show user posts
-        all_posts = self.peer_manager.my_posts
-        
-        if not all_posts:
-            print("You haven't posted anything yet.")
-            return
-            
-        # Sort posts by timestamp (newest first)
-        sorted_posts = sorted(all_posts.items(), key=lambda x: x[0], reverse=True)
-        
-        print("\n=== Your Posts ===")
-        for idx, (timestamp, content) in enumerate(sorted_posts, 1):
-            # Get like count
-            like_count = self.peer_manager.get_post_likes_count(timestamp)
-            likes_label = f"{like_count} like{'s' if like_count != 1 else ''}"
-            
-            # Display post with index
-            print(f"{idx}. {content[:30]}... - {likes_label}")
-            
-        # Get post index
-        try:
-            post_idx = int(input("Enter post number to view likes (0 to cancel): ").strip())
-            if post_idx == 0:
-                return
-                
-            if post_idx < 1 or post_idx > len(sorted_posts):
-                print("Invalid post number")
-                return
-                
-            # Get post timestamp
-            post_timestamp = sorted_posts[post_idx - 1][0]
-            post_content = sorted_posts[post_idx - 1][1]
-            
-            # Get likes
-            likers = self.peer_manager.get_post_likes(post_timestamp)
-            if not likers:
-                print(f"No likes for post: \"{post_content[:30]}...\"")
-                return
-                
-            print(f"\nLikes for post \"{post_content[:30]}...\":")
-            for liker_id in likers:
-                display_name = self.peer_manager.get_display_name(liker_id) or liker_id
-                print(f"- {display_name} ({liker_id})")
-                
-        except ValueError:
-            print("Please enter a valid number")
-            
-    def _format_time_remaining(self, seconds):
-        """Format seconds into a human-readable time string
-        
-        Args:
-            seconds (int): Seconds to format
-            
-        Returns:
-            str: Formatted time string
-        """
-        if seconds < 60:
-            return f"{seconds} seconds"
-        elif seconds < 3600:
-            minutes = seconds // 60
-            return f"{minutes} minute{'s' if minutes != 1 else ''}"
-        elif seconds < 86400:
-            hours = seconds // 3600
-            minutes = (seconds % 3600) // 60
-            return f"{hours} hour{'s' if hours != 1 else ''}, {minutes} minute{'s' if minutes != 1 else ''}"
-        else:
-            days = seconds // 86400
-            hours = (seconds % 86400) // 3600
-            return f"{days} day{'s' if days != 1 else ''}, {hours} hour{'s' if hours != 1 else ''}"
-=======
-            print(f"Error sending file offer: {e}")
-    
-    def _format_file_size(self, size_bytes):
-        """Format file size in human readable format"""
-        if size_bytes == 0:
-            return "0 B"
-        size_names = ["B", "KB", "MB", "GB"]
-        i = 0
-        while size_bytes >= 1024.0 and i < len(size_names) - 1:
-            size_bytes /= 1024.0
-            i += 1
-        return f"{size_bytes:.1f} {size_names[i]}"
-    
-    def _format_timestamp(self, timestamp):
-        """Format timestamp for display"""
-        import datetime
-        dt = datetime.datetime.fromtimestamp(timestamp)
-        return dt.strftime("%Y-%m-%d %H:%M:%S")
->>>>>>> 4b40ea6c
+            else:
+                print("Invalid choice")
+        except Exception as e:
+            print(f"Error: {e}")
