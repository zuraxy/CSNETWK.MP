#!/usr/bin/env python3
"""
Message Handler Module
Handles different types of messages (POST, DM, PROFILE, etc.)
"""
import time
import secrets
import json
import sys
import os
import datetime
import base64

# Add parent directories to path for protocol access
sys.path.append(os.path.dirname(os.path.dirname(os.path.dirname(os.path.abspath(__file__)))))
from protocol.protocol import Protocol

# ANSI Color codes for board display
class Colors:
    RED = '\033[91m'      # Red for X
    GREEN = '\033[92m'    # Green for O
    YELLOW = '\033[93m'   # Yellow for usernames
    BLUE = '\033[94m'     # Blue for filenames
    CYAN = '\033[96m'     # Cyan for file transfer messages
    RESET = '\033[0m'     # Reset to default color
    BOLD = '\033[1m'      # Bold text


class MessageHandler:
    """Handles processing and routing of different message types"""
    
    def __init__(self, network_manager, peer_manager, verbose_mode=True):
        self.network_manager = network_manager
        self.peer_manager = peer_manager
        self.verbose_mode = verbose_mode
        
        # Register message handlers with network manager
        self._register_handlers()
    
    def _register_handlers(self):
        """Register all message type handlers"""
        self.network_manager.register_message_handler('PEER_DISCOVERY', self.handle_peer_discovery)
        self.network_manager.register_message_handler('PING', self.handle_ping)
        self.network_manager.register_message_handler('POST', self.handle_post_message)
        self.network_manager.register_message_handler('DM', self.handle_dm_message)
        self.network_manager.register_message_handler('PROFILE', self.handle_profile_message)
        self.network_manager.register_message_handler('PEER_LIST_REQUEST', self.handle_peer_list_request)
        self.network_manager.register_message_handler('PEER_LIST_RESPONSE', self.handle_peer_list_response)
        self.network_manager.register_message_handler('FOLLOW', self.handle_follow_request)
        self.network_manager.register_message_handler('UNFOLLOW', self.handle_unfollow_request)
        self.network_manager.register_message_handler('FOLLOW_RESPONSE', self.handle_follow_response)
        self.network_manager.register_message_handler('UNFOLLOW_RESPONSE', self.handle_unfollow_response)
        
<<<<<<< HEAD
        # Tic-Tac-Toe game message handlers
        self.network_manager.register_message_handler('TICTACTOE_INVITE', self.handle_tictactoe_invite)
        self.network_manager.register_message_handler('TICTACTOE_MOVE', self.handle_tictactoe_move)
        self.network_manager.register_message_handler('TICTACTOE_RESULT', self.handle_tictactoe_result)
        
        # File transfer message handlers
        self.network_manager.register_message_handler('FILE_OFFER', self.handle_file_offer)
        self.network_manager.register_message_handler('FILE_CHUNK', self.handle_file_chunk)
        self.network_manager.register_message_handler('FILE_RECEIVED', self.handle_file_received)
        self.network_manager.register_message_handler('FILE_ACCEPT', self.handle_file_accept)
        self.network_manager.register_message_handler('FILE_REJECT', self.handle_file_reject)
        
        # Game state storage
        self.active_games = {}  # game_id -> game_state
        self.game_counter = 0  # Counter for generating game IDs
        self.pending_invitations = {}  # game_id -> invitation_info
        
        # File transfer state storage
        self.active_file_transfers = {}  # transfer_id -> transfer_state
        self.file_transfer_counter = 0  # Counter for generating transfer IDs
        self.pending_file_offers = {}  # transfer_id -> offer_info
        self.receiving_files = {}  # transfer_id -> received_chunks
=======
        # Group chat message handlers
        self.network_manager.register_message_handler('GROUP_CREATE', self.handle_group_create)
        self.network_manager.register_message_handler('GROUP_UPDATE', self.handle_group_update)
        self.network_manager.register_message_handler('GROUP_MESSAGE', self.handle_group_message)
        
        # Like message handlers
        self.network_manager.register_message_handler('LIKE', self.handle_like_message)
>>>>>>> 4d1d18df
    
    def set_verbose_mode(self, verbose):
        """Set verbose mode for message display"""
        self.verbose_mode = verbose
    
    def handle_peer_discovery(self, msg_dict, addr):
        """Handle peer discovery messages"""
        self.peer_manager.handle_peer_discovery(msg_dict, addr)
        
    def handle_ping(self, msg_dict, addr):
        """Handle PING messages according to LSNP protocol"""
        user_id = msg_dict.get('USER_ID', 'Unknown')
        timestamp = msg_dict.get('TIMESTAMP', None)
        
        # Update peer information (similar to discovery but specifically for PING)
        self.peer_manager.update_peer_info(user_id, addr[0], addr[1])
        
        if self.verbose_mode:
            try:
                ts_str = datetime.datetime.fromtimestamp(int(timestamp)).strftime('%Y-%m-%d %H:%M:%S') if timestamp else "N/A"
            except Exception:
                ts_str = str(timestamp)
            print(f"\nRECV < [{ts_str}] From {addr[0]} | Type: PING")
            print(f"TYPE: PING")
            print(f"USER_ID: {user_id}")
    
    def handle_profile_message(self, msg_dict, addr):
        """Handle profile update messages"""
        import datetime

        user_id = msg_dict.get('USER_ID', 'Unknown')
        display_name = msg_dict.get('DISPLAY_NAME', 'Unknown')
        status = msg_dict.get('STATUS', '')
        has_avatar = 'AVATAR_DATA' in msg_dict
        avatar_type = msg_dict.get('AVATAR_TYPE', '')
        avatar_encoding = msg_dict.get('AVATAR_ENCODING', '')
        avatar_data = msg_dict.get('AVATAR_DATA', '')
        timestamp = msg_dict.get('TIMESTAMP', None)
        msg_type = msg_dict.get('TYPE', 'PROFILE')

        # Update profile storage
        self.peer_manager.update_user_profile(user_id, display_name, has_avatar, avatar_type)

        if self.verbose_mode:
            # Format timestamp
            if timestamp:
                try:
                    ts_str = datetime.datetime.fromtimestamp(int(timestamp)).strftime('%Y-%m-%d %H:%M:%S')
                except Exception:
                    ts_str = str(timestamp)
            else:
                ts_str = "N/A"
            print(f"\nRECV < [{ts_str}] From {addr[0]} | Type: {msg_type}")
            print(f"TYPE: {msg_type}")
            print(f"USER_ID: {user_id}")
            print(f"DISPLAY_NAME: {display_name}")
            print(f"STATUS: {status}")
            if has_avatar:
                print(f"AVATAR_TYPE: {avatar_type}")
                print(f"AVATAR_ENCODING: {avatar_encoding}")
                print(f"AVATAR_DATA: {str(avatar_data)[:10]}...")  # Show only the first few chars for brevity
        else:
            avatar_indicator = "[AVATAR]" if has_avatar else ""
            print(f"\n[USER] {display_name} {avatar_indicator}")
            print(f"   {status}")

    def handle_post_message(self, msg_dict, addr):
        """Handle broadcast POST messages"""
        import datetime

        user_id = msg_dict.get('USER_ID', 'Unknown')
        content = msg_dict.get('CONTENT', '')
        timestamp = msg_dict.get('TIMESTAMP', None)
        msg_type = msg_dict.get('TYPE', 'POST')
        ttl = msg_dict.get('TTL', '')
        message_id = msg_dict.get('MESSAGE_ID', '')
        token = msg_dict.get('TOKEN', '')
        
        # Only process messages from users you follow
        if not self.peer_manager.is_following(user_id):
            if self.verbose_mode:
                print(f"\n[FILTERED] POST from {user_id} ignored - not following this user")
            return
            
        # Get TTL or use default (3600 seconds = 1 hour)
        try:
            ttl_seconds = int(ttl) if ttl else 3600
        except ValueError:
            ttl_seconds = 3600
            
        # Track this post so we can like it later
        if timestamp:
            self.peer_manager.add_received_post(user_id, timestamp, content, ttl_seconds)

        if self.verbose_mode:
            # Format timestamp
            if timestamp:
                try:
                    ts_str = datetime.datetime.fromtimestamp(int(timestamp)).strftime('%Y-%m-%d %H:%M:%S')
                except Exception:
                    ts_str = str(timestamp)
            else:
                ts_str = "N/A"
            print(f"\nRECV < [{ts_str}] From {addr[0]} | Type: {msg_type}")
            print(f"TYPE: {msg_type}")
            print(f"USER_ID: {user_id}")
            print(f"CONTENT: {content}")
            print(f"TTL: {ttl}")
            print(f"MESSAGE_ID: {message_id}")
            print(f"TOKEN: {token}")
            # Example token validation (replace with your actual validation logic)
            if token:
                print("✔ Token valid")
        else:
            display_name = self.peer_manager.get_display_name(user_id)
            avatar_info = self.peer_manager.get_avatar_info(user_id)
            print(f"\n{display_name}{avatar_info}: {content}")
    
    def handle_dm_message(self, msg_dict, addr):
        """Handle direct messages"""
        import datetime

        from_user = msg_dict.get('FROM', 'Unknown')
        to_user = msg_dict.get('TO', '')
        content = msg_dict.get('CONTENT', '')
        timestamp = msg_dict.get('TIMESTAMP', None)
        msg_type = msg_dict.get('TYPE', 'DM')
        message_id = msg_dict.get('MESSAGE_ID', '')
        token = msg_dict.get('TOKEN', '')

        # Store the direct message regardless of whether it's for us
        # (we track messages we receive and messages sent to others)
        if timestamp:
            try:
                ts = int(timestamp)
            except Exception:
                ts = int(time.time())
        else:
            ts = int(time.time())
            
        self.peer_manager.store_direct_message(from_user, to_user, content, ts)

        # Only display if this message is for us
        if to_user == self.peer_manager.user_id:
            if self.verbose_mode:
                # Format timestamp
                if timestamp:
                    try:
                        ts_str = datetime.datetime.fromtimestamp(int(timestamp)).strftime('%Y-%m-%d %H:%M:%S')
                    except Exception:
                        ts_str = str(timestamp)
                else:
                    ts_str = "N/A"
                print(f"\nRECV < [{ts_str}] From {addr[0]} | Type: {msg_type}")
                print(f"TYPE: {msg_type}")
                print(f"FROM: {from_user}")
                print(f"TO: {to_user}")
                print(f"CONTENT: {content}")
                print(f"TIMESTAMP: {timestamp}")
                print(f"MESSAGE_ID: {message_id}")
                print(f"TOKEN: {token}")
                # Example token validation (replace with your actual validation logic)
                if token:
                    print("✔ Token valid")
                print(f"✔ ACK sent for MESSAGE_ID {message_id}")
            else:
                display_name = self.peer_manager.get_display_name(from_user)
                avatar_info = self.peer_manager.get_avatar_info(from_user)
                print(f"\n[MSG] {display_name}{avatar_info}: {content}")
    
    def handle_peer_list_request(self, msg_dict, addr):
        """Handle requests for peer list"""
        requester = msg_dict.get('FROM', '')
        if requester and requester != self.peer_manager.user_id:
            peer_list = self.peer_manager.get_peer_list()
            response = {
                'TYPE': 'PEER_LIST_RESPONSE',
                'FROM': self.peer_manager.user_id,
                'PEERS': json.dumps(peer_list),
                'COUNT': str(len(peer_list)),
                'TIMESTAMP': str(int(time.time())),
                'MESSAGE_ID': self._generate_message_id()
            }
            self.network_manager.send_to_address(response, addr[0], addr[1])
    
    def handle_peer_list_response(self, msg_dict, addr):
        """Handle peer list responses"""
        try:
            peers = json.loads(msg_dict.get('PEERS', '[]'))
            count = msg_dict.get('COUNT', '0')
            
            if self.verbose_mode:
                print(f"\n[PEER LIST] ({count} peers): {', '.join(peers)}")
            else:
                display_names = [self.peer_manager.get_display_name(peer) for peer in peers]
                print(f"\nOnline ({count}): {', '.join(display_names)}")
        except:
            print("\n[ERROR] Could not parse peer list")
    
    def send_post_message(self, content, ttl=3600):
        """Send a broadcast POST message to followers only
        
        Args:
            content (str): The content of the post
            ttl (int): Time To Live in seconds. Default is 3600 (1 hour)
        """
        timestamp = str(int(time.time()))
        message = {
            'TYPE': 'POST',
            'USER_ID': self.peer_manager.user_id,
            'CONTENT': content,
            'TIMESTAMP': timestamp,
            'TTL': str(ttl),
            'MESSAGE_ID': self._generate_message_id(),
            'TOKEN': self._generate_token()
        }
        
        # Track this post in the peer manager
        self.peer_manager.add_post(timestamp, content, ttl)
        
        # Get only peers who follow you
        followers = self.peer_manager.get_followers()
        follower_peers = {}
        
        # Create a filtered dictionary containing only followers
        for user_id in followers:
            if user_id in self.peer_manager.known_peers:
                follower_peers[user_id] = self.peer_manager.known_peers[user_id]
        
        # If no followers, inform the user
        if not follower_peers:
            if self.verbose_mode:
                print(f"No followers to send POST message to")
            return 0
                
        # Broadcast only to followers
        sent_count = self.network_manager.broadcast_to_peers(message, follower_peers)
        return sent_count
    
    def send_dm_message(self, recipient, content):
        """Send a direct message to a specific peer"""
        if not self.peer_manager.is_peer_known(recipient):
            return False
        
        timestamp = int(time.time())
        message = {
            'TYPE': 'DM',
            'FROM': self.peer_manager.user_id,
            'TO': recipient,
            'CONTENT': content,
            'TIMESTAMP': str(timestamp),
            'MESSAGE_ID': self._generate_message_id()
        }
        
        # Store the outgoing message
        self.peer_manager.store_direct_message(self.peer_manager.user_id, recipient, content, timestamp)
        
        peer_info = self.peer_manager.get_peer_info(recipient)
        if peer_info:
            return self.network_manager.send_to_address(message, peer_info['ip'], peer_info['port'])
        return False
    
    def send_profile_message(self, display_name, status, avatar_data=None, avatar_type=None):
        """Send a profile update message"""
        message = {
            'TYPE': 'PROFILE',
            'USER_ID': self.peer_manager.user_id,
            'DISPLAY_NAME': display_name,
            'STATUS': status,
            'TIMESTAMP': str(int(time.time())),
            'MESSAGE_ID': self._generate_message_id()
        }
        
        if avatar_data and avatar_type:
            message['AVATAR_TYPE'] = avatar_type
            message['AVATAR_ENCODING'] = 'base64'
            message['AVATAR_DATA'] = avatar_data
        
        # Update our own profile
        has_avatar = avatar_data is not None
        self.peer_manager.update_user_profile(self.peer_manager.user_id, display_name, has_avatar, avatar_type or '')
        
        # Broadcast to all peers
        peers = self.peer_manager.get_all_peers()
        sent_count = self.network_manager.broadcast_to_peers(message, peers)
        return sent_count
    
    def send_follow_request(self, target_user_id):
        """Send a follow request to another peer"""
        if not self.peer_manager.is_peer_known(target_user_id):
            return False
        
        message = {
            'TYPE': 'FOLLOW',
            'FROM': self.peer_manager.user_id,
            'TO': target_user_id,
            'TIMESTAMP': str(int(time.time())),
            'MESSAGE_ID': self._generate_message_id()
        }
        
        peer_info = self.peer_manager.get_peer_info(target_user_id)
        if peer_info:
            return self.network_manager.send_to_address(message, peer_info['ip'], peer_info['port'])
        return False
    
    def send_unfollow_request(self, target_user_id):
        """Send an unfollow request to another peer"""
        if not self.peer_manager.is_peer_known(target_user_id):
            return False
        
        # Only send if we are already following
        if not self.peer_manager.is_following(target_user_id):
            return False
            
        message = {
            'TYPE': 'UNFOLLOW',
            'FROM': self.peer_manager.user_id,
            'TO': target_user_id,
            'TIMESTAMP': str(int(time.time())),
            'MESSAGE_ID': self._generate_message_id()
        }
        
        peer_info = self.peer_manager.get_peer_info(target_user_id)
        if peer_info:
            return self.network_manager.send_to_address(message, peer_info['ip'], peer_info['port'])
        return False
    
    def send_follow_response(self, target_user_id, status):
        """Send a response to a follow request"""
        if not self.peer_manager.is_peer_known(target_user_id):
            return False
            
        message = {
            'TYPE': 'FOLLOW_RESPONSE',
            'FROM': self.peer_manager.user_id,
            'TO': target_user_id,
            'STATUS': str(status).lower(),
            'TIMESTAMP': str(int(time.time())),
            'MESSAGE_ID': self._generate_message_id()
        }
        
        peer_info = self.peer_manager.get_peer_info(target_user_id)
        if peer_info:
            return self.network_manager.send_to_address(message, peer_info['ip'], peer_info['port'])
        return False
        
    def send_unfollow_response(self, target_user_id, status):
        """Send a response to an unfollow request"""
        if not self.peer_manager.is_peer_known(target_user_id):
            return False
            
        message = {
            'TYPE': 'UNFOLLOW_RESPONSE',
            'FROM': self.peer_manager.user_id,
            'TO': target_user_id,
            'STATUS': str(status).lower(),
            'TIMESTAMP': str(int(time.time())),
            'MESSAGE_ID': self._generate_message_id()
        }
        
        peer_info = self.peer_manager.get_peer_info(target_user_id)
        if peer_info:
            return self.network_manager.send_to_address(message, peer_info['ip'], peer_info['port'])
        return False
<<<<<<< HEAD
=======
        
    # Group message sending methods
    def send_group_create(self, group_id, group_name, members):
        """Send a group creation message to all members"""
        # Validate parameters
        if not group_id or not group_name:
            print("Group ID and name are required")
            return 0
            
        # Add current user to members if not already there
        member_set = set(members)
        member_set.add(self.peer_manager.user_id)
        members_str = ','.join(member_set)
        
        # Prepare message
        message = {
            'TYPE': 'GROUP_CREATE',
            'FROM': self.peer_manager.user_id,
            'GROUP_ID': group_id,
            'GROUP_NAME': group_name,
            'MEMBERS': members_str,
            'TIMESTAMP': str(int(time.time())),
            'MESSAGE_ID': self._generate_message_id()
        }
        
        # Process locally to create the group for the current user
        self.handle_group_create(message, ('127.0.0.1', 0))
        
        # Send to all specified members except self
        sent_count = 0
        for member_id in member_set:
            if member_id == self.peer_manager.user_id:
                continue
                
            peer_info = self.peer_manager.get_peer_info(member_id)
            if peer_info:
                if self.network_manager.send_to_address(message, peer_info['ip'], peer_info['port']):
                    sent_count += 1
                    
        return sent_count
        
        return sent_count
    
    def send_group_update(self, group_id, add_members=None, remove_members=None):
        """Send a group update message to all members"""
        # Validate parameters
        if not group_id:
            print("Group ID is required")
            return 0
            
        # Verify the group exists and user is creator
        group = self.peer_manager.get_group(group_id)
        if not group:
            print(f"Group {group_id} not found")
            return 0
            
        if group['creator'] != self.peer_manager.user_id:
            print("Only the group creator can update members")
            return 0
            
        # Initialize member sets
        add_set = set() if add_members is None else set(add_members)
        remove_set = set() if remove_members is None else set(remove_members)
        
        # Prepare member strings
        add_str = ','.join(add_set) if add_set else ''
        remove_str = ','.join(remove_set) if remove_set else ''
        
        # Prepare message
        message = {
            'TYPE': 'GROUP_UPDATE',
            'FROM': self.peer_manager.user_id,
            'GROUP_ID': group_id,
            'ADD': add_str,
            'REMOVE': remove_str,
            'TIMESTAMP': str(int(time.time())),
            'MESSAGE_ID': self._generate_message_id()
        }
        
        # Process locally first
        self.handle_group_update(message, ('127.0.0.1', 0))
        
        # Send to all current members (including those being added, excluding those being removed)
        members = self.peer_manager.get_group_members(group_id).copy()
        
        # Add new members to recipient list
        members.update(add_set)
        
        # Send message
        sent_count = 0
        for member_id in members:
            if member_id == self.peer_manager.user_id:
                continue
                
            peer_info = self.peer_manager.get_peer_info(member_id)
            if peer_info:
                if self.network_manager.send_to_address(message, peer_info['ip'], peer_info['port']):
                    sent_count += 1
                    
        return sent_count
    
    def send_group_message(self, group_id, content):
        """Send a message to a group"""
        # Validate parameters
        if not group_id or not content:
            print("Group ID and message content are required")
            return 0
            
        # Verify the group exists and user is a member
        if not self.peer_manager.is_in_group(group_id):
            print(f"You are not a member of group {group_id}")
            return 0
            
        # Get the group name
        group_name = self.peer_manager.get_group_name(group_id) or group_id
        
        # Generate timestamp
        timestamp = int(time.time())
        
        # Prepare message
        message = {
            'TYPE': 'GROUP_MESSAGE',
            'FROM': self.peer_manager.user_id,
            'GROUP_ID': group_id,
            'CONTENT': content,
            'TIMESTAMP': str(timestamp),
            'MESSAGE_ID': self._generate_message_id()
        }
        
        # Store the message locally
        self.peer_manager.store_group_message(group_id, self.peer_manager.user_id, content, timestamp)
        
        # Process locally first (show in own chat)
        self.handle_group_message(message, ('127.0.0.1', 0))
        
        # Send to all members except self
        members = self.peer_manager.get_group_members(group_id)
        sent_count = 0
        
        for member_id in members:
            if member_id == self.peer_manager.user_id:
                continue
                
            peer_info = self.peer_manager.get_peer_info(member_id)
            if peer_info:
                if self.network_manager.send_to_address(message, peer_info['ip'], peer_info['port']):
                    sent_count += 1
                    
        return sent_count
        # Check if group exists and we are a member
        if not self.peer_manager.is_group_member(group_id):
            return 0
            
        # Get group members
        members = self.peer_manager.get_group_members(group_id)
        
        # Prepare message
        message = {
            'TYPE': 'GROUP_MESSAGE',
            'FROM': self.peer_manager.user_id,
            'GROUP_ID': group_id,
            'CONTENT': content,
            'TIMESTAMP': str(int(time.time())),
            'TOKEN': f"{self.peer_manager.user_id}|{int(time.time()) + 3600}|group",  # Simple token with 1-hour expiry
            'MESSAGE_ID': self._generate_message_id()
        }
        
        # Send to all members except self
        sent_count = 0
        for member_id in members:
            if member_id == self.peer_manager.user_id:
                continue
                
            if self.peer_manager.is_peer_known(member_id):
                peer_info = self.peer_manager.get_peer_info(member_id)
                if self.network_manager.send_to_address(message, peer_info['ip'], peer_info['port']):
                    sent_count += 1
        
        return sent_count
>>>>>>> 4d1d18df
    
    def _generate_message_id(self):
        """Generate a unique message ID"""
        return secrets.token_hex(8)
        
    def list_dms_from_peer(self, peer_id):
        """List all direct messages exchanged with a specific peer"""
        if not self.peer_manager.is_peer_known(peer_id):
            return False, f"Peer {peer_id} is not known"
            
        messages = self.peer_manager.get_direct_messages(peer_id)
        if not messages:
            return True, f"No direct messages exchanged with {peer_id}"
            
        # Get display name for the peer
        display_name = self.peer_manager.get_display_name(peer_id)
        
        # Format and return messages
        print(f"\n===== Direct Messages with {display_name} ({peer_id}) =====")
        
        for msg in messages:
            from_user = msg['from_user']
            content = msg['content']
            timestamp = msg['timestamp']
            
            # Format timestamp
            ts_str = datetime.datetime.fromtimestamp(timestamp).strftime('%Y-%m-%d %H:%M:%S')
            
            # Determine direction
            if from_user == self.peer_manager.user_id:
                print(f"[{ts_str}] You → {display_name}: {content}")
            else:
                print(f"[{ts_str}] {display_name} → You: {content}")
                
        print(f"===== End of Messages ({len(messages)} total) =====")
        return True, f"Found {len(messages)} messages with {peer_id}"
        
    def list_my_groups(self):
        """List all groups the user belongs to"""
        my_groups = self.peer_manager.get_my_groups()
        
        if not my_groups:
            print("You are not a member of any groups.")
            return False, "No groups found"
            
        print(f"\n===== Your Groups ({len(my_groups)}) =====")
        for i, group_id in enumerate(my_groups, 1):
            group = self.peer_manager.get_group(group_id)
            if not group:
                continue
                
            creator_status = " (Creator)" if group['creator'] == self.peer_manager.user_id else ""
            member_count = len(group['members'])
            message_count = len(self.peer_manager.group_messages.get(group_id, []))
            
            print(f"{i}. {group['name']} (ID: {group_id}){creator_status}")
            print(f"   Members: {member_count} | Messages: {message_count}")
            
        print("===== End of Groups =====")
        return True, f"Found {len(my_groups)} groups"
        
    def show_group_members(self, group_id):
        """Show all members of a specific group"""
        group = self.peer_manager.get_group(group_id)
        if not group:
            print(f"Group {group_id} not found")
            return False, "Group not found"
            
        # Show group details
        creator_id = group['creator']
        creator_name = self.peer_manager.get_display_name(creator_id) or creator_id
        
        print(f"\n===== Group: {group['name']} (ID: {group_id}) =====")
        print(f"Created by: {creator_name} ({creator_id})")
        
        # Format creation timestamp
        created_at = group['created_at']
        try:
            created_str = datetime.datetime.fromtimestamp(int(created_at)).strftime('%Y-%m-%d %H:%M:%S')
        except:
            created_str = str(created_at)
        
        print(f"Created on: {created_str}")
        print(f"\nMembers ({len(group['members'])}):")
        
        # List all members
        for member_id in group['members']:
            display_name = self.peer_manager.get_display_name(member_id) or member_id
            you_marker = " (You)" if member_id == self.peer_manager.user_id else ""
            creator_marker = " (Creator)" if member_id == creator_id else ""
            print(f"  - {display_name} ({member_id}){you_marker}{creator_marker}")
            
        print("===== End of Members =====")
        return True, f"Found {len(group['members'])} members in group {group_id}"
        
    def show_group_messages(self, group_id, limit=20):
        """Show messages in a specific group"""
        if not self.peer_manager.is_in_group(group_id):
            print(f"You are not a member of group {group_id}")
            return False, "Not a member of this group"
            
        messages = self.peer_manager.get_group_messages(group_id)
        if not messages:
            print(f"No messages found in group {group_id}")
            return False, "No messages found"
            
        group_name = self.peer_manager.get_group_name(group_id) or group_id
        
        print(f"\n===== Messages in {group_name} (ID: {group_id}) =====")
        
        # Show only the last 'limit' messages if there are more
        if len(messages) > limit:
            print(f"Showing the last {limit} of {len(messages)} messages...")
            messages = messages[-limit:]
        
        for msg in messages:
            from_user = msg['from_user']
            content = msg['content']
            timestamp = msg['timestamp']
            
            # Format timestamp
            ts_str = datetime.datetime.fromtimestamp(timestamp).strftime('%Y-%m-%d %H:%M:%S')
            
            # Format sender info
            display_name = self.peer_manager.get_display_name(from_user) or from_user
            you_marker = " (You)" if from_user == self.peer_manager.user_id else ""
            
            print(f"[{ts_str}] {display_name}{you_marker}: {content}")
            
        print(f"===== End of Messages ({len(messages)} total) =====")
        return True, f"Found {len(messages)} messages in group {group_id}"
        
    def _generate_token(self):
        """Generate a security token for messages"""
        return secrets.token_hex(8)

    def handle_follow_request(self, msg_dict, addr):
        """Handle follow request from another peer"""
        import datetime

        from_user = msg_dict.get('FROM', 'Unknown')
        to_user = msg_dict.get('TO', '')
        timestamp = msg_dict.get('TIMESTAMP', None)
        msg_type = msg_dict.get('TYPE', 'FOLLOW')
        message_id = msg_dict.get('MESSAGE_ID', '')

        # Only process if this message is for us
        if to_user == self.peer_manager.user_id:
            # Add the user to our followers list
            self.peer_manager.add_follower(from_user)
            
            # Send follow response
            self.send_follow_response(from_user, True)
            
            if self.verbose_mode:
                # Format timestamp
                if timestamp:
                    try:
                        ts_str = datetime.datetime.fromtimestamp(int(timestamp)).strftime('%Y-%m-%d %H:%M:%S')
                    except Exception:
                        ts_str = str(timestamp)
                else:
                    ts_str = "N/A"
                print(f"\nRECV < [{ts_str}] From {addr[0]} | Type: {msg_type}")
                print(f"TYPE: {msg_type}")
                print(f"FROM: {from_user}")
                print(f"TO: {to_user}")
                print(f"MESSAGE_ID: {message_id}")
                print(f"✅ {from_user} is now following you")
            else:
                display_name = self.peer_manager.get_display_name(from_user)
                print(f"\n[FOLLOW] {display_name} is now following you")

    def handle_unfollow_request(self, msg_dict, addr):
        """Handle unfollow request from another peer"""
        import datetime

        from_user = msg_dict.get('FROM', 'Unknown')
        to_user = msg_dict.get('TO', '')
        timestamp = msg_dict.get('TIMESTAMP', None)
        msg_type = msg_dict.get('TYPE', 'UNFOLLOW')
        message_id = msg_dict.get('MESSAGE_ID', '')

        # Only process if this message is for us
        if to_user == self.peer_manager.user_id:
            # Remove the user from our followers list
            self.peer_manager.remove_follower(from_user)
            
            # Send unfollow response
            self.send_unfollow_response(from_user, True)
            
            if self.verbose_mode:
                # Format timestamp
                if timestamp:
                    try:
                        ts_str = datetime.datetime.fromtimestamp(int(timestamp)).strftime('%Y-%m-%d %H:%M:%S')
                    except Exception:
                        ts_str = str(timestamp)
                else:
                    ts_str = "N/A"
                print(f"\nRECV < [{ts_str}] From {addr[0]} | Type: {msg_type}")
                print(f"TYPE: {msg_type}")
                print(f"FROM: {from_user}")
                print(f"TO: {to_user}")
                print(f"MESSAGE_ID: {message_id}")
                print(f"✅ {from_user} has unfollowed you")
            else:
                display_name = self.peer_manager.get_display_name(from_user)
                print(f"\n[UNFOLLOW] {display_name} has unfollowed you")

    def handle_follow_response(self, msg_dict, addr):
        """Handle response to a follow request"""
        import datetime

        from_user = msg_dict.get('FROM', 'Unknown')
        to_user = msg_dict.get('TO', '')
        status = msg_dict.get('STATUS', 'false').lower() == 'true'
        timestamp = msg_dict.get('TIMESTAMP', None)
        msg_type = msg_dict.get('TYPE', 'FOLLOW_RESPONSE')
        message_id = msg_dict.get('MESSAGE_ID', '')

        # Only process if this message is for us
        if to_user == self.peer_manager.user_id:
            if status:
                # Add the user to our following list
                self.peer_manager.follow_peer(from_user)
                
                if self.verbose_mode:
                    # Format timestamp
                    if timestamp:
                        try:
                            ts_str = datetime.datetime.fromtimestamp(int(timestamp)).strftime('%Y-%m-%d %H:%M:%S')
                        except Exception:
                            ts_str = str(timestamp)
                    else:
                        ts_str = "N/A"
                    print(f"\nRECV < [{ts_str}] From {addr[0]} | Type: {msg_type}")
                    print(f"TYPE: {msg_type}")
                    print(f"FROM: {from_user}")
                    print(f"TO: {to_user}")
                    print(f"STATUS: {status}")
                    print(f"MESSAGE_ID: {message_id}")
                    print(f"✅ You are now following {from_user}")
                else:
                    display_name = self.peer_manager.get_display_name(from_user)
                    print(f"\n[FOLLOW] You are now following {display_name}")
            else:
                if self.verbose_mode:
                    print(f"\n[FOLLOW] Follow request to {from_user} was rejected")
                else:
                    display_name = self.peer_manager.get_display_name(from_user)
                    print(f"\n[FOLLOW] Follow request to {display_name} was rejected")

    def handle_unfollow_response(self, msg_dict, addr):
        """Handle response to an unfollow request"""
        import datetime

        from_user = msg_dict.get('FROM', 'Unknown')
        to_user = msg_dict.get('TO', '')
        status = msg_dict.get('STATUS', 'false').lower() == 'true'
        timestamp = msg_dict.get('TIMESTAMP', None)
        msg_type = msg_dict.get('TYPE', 'UNFOLLOW_RESPONSE')
        message_id = msg_dict.get('MESSAGE_ID', '')

        # Only process if this message is for us
        if to_user == self.peer_manager.user_id:
            if status:
                # Remove the user from our following list
                self.peer_manager.unfollow_peer(from_user)
                
                if self.verbose_mode:
                    # Format timestamp
                    if timestamp:
                        try:
                            ts_str = datetime.datetime.fromtimestamp(int(timestamp)).strftime('%Y-%m-%d %H:%M:%S')
                        except Exception:
                            ts_str = str(timestamp)
                    else:
                        ts_str = "N/A"
                    print(f"\nRECV < [{ts_str}] From {addr[0]} | Type: {msg_type}")
                    print(f"TYPE: {msg_type}")
                    print(f"FROM: {from_user}")
                    print(f"TO: {to_user}")
                    print(f"STATUS: {status}")
                    print(f"MESSAGE_ID: {message_id}")
                    print(f"✅ You have unfollowed {from_user}")
                else:
                    display_name = self.peer_manager.get_display_name(from_user)
                    print(f"\n[UNFOLLOW] You have unfollowed {display_name}")
            else:
                if self.verbose_mode:
                    print(f"\n[UNFOLLOW] Unfollow request to {from_user} failed")
                else:
                    display_name = self.peer_manager.get_display_name(from_user)
                    print(f"\n[UNFOLLOW] Unfollow request to {display_name} failed")

    # ==================== TIC-TAC-TOE GAME METHODS ====================
    


<<<<<<< HEAD
    # ==================== HELPER METHODS ====================
=======
        from_user = msg_dict.get('FROM', 'Unknown')
        group_id = msg_dict.get('GROUP_ID', '')
        add_members_str = msg_dict.get('ADD', '')
        remove_members_str = msg_dict.get('REMOVE', '')
        timestamp = msg_dict.get('TIMESTAMP', None)
        token = msg_dict.get('TOKEN', '')
        msg_type = msg_dict.get('TYPE', 'GROUP_UPDATE')
        message_id = msg_dict.get('MESSAGE_ID', '')
        
        # Parse member lists
        add_members = add_members_str.split(',') if add_members_str else []
        remove_members = remove_members_str.split(',') if remove_members_str else []
        
        # Check if we know about this group
        group = self.peer_manager.get_group(group_id)
        if not group:
            return
            
        # Check if update is from group creator
        if group['creator'] != from_user:
            if self.verbose_mode:
                print(f"\n[ERROR] Group update from non-creator {from_user} rejected")
            return
            
        # Check if we are being removed
        if self.peer_manager.user_id in remove_members:
            success, message = self.peer_manager.leave_group(group_id)
            if success and not self.verbose_mode:
                print(f"\nYou've been removed from the group \"{group['name']}\"")
            return
            
        # Apply updates to local group
        # Add new members
        for member in add_members:
            if member not in group['members']:
                group['members'].append(member)
                
        # Remove members
        for member in remove_members:
            if member in group['members'] and member != group['creator']:
                group['members'].remove(member)
        
        if self.verbose_mode:
            # Format timestamp
            if timestamp:
                try:
                    ts_str = datetime.datetime.fromtimestamp(int(timestamp)).strftime('%Y-%m-%d %H:%M:%S')
                except Exception:
                    ts_str = str(timestamp)
            else:
                ts_str = "N/A"
            print(f"\nRECV < [{ts_str}] From {addr[0]} | Type: {msg_type}")
            print(f"TYPE: {msg_type}")
            print(f"FROM: {from_user}")
            print(f"GROUP_ID: {group_id}")
            print(f"ADD: {add_members_str}")
            print(f"REMOVE: {remove_members_str}")
            print(f"TIMESTAMP: {timestamp}")
            print(f"TOKEN: {token}")
            print(f"MESSAGE_ID: {message_id}")
            print(f"✅ Group updated successfully")
        else:
            print(f"\nThe group \"{group['name']}\" member list was updated.")
    
    def handle_group_message(self, msg_dict, addr):
        """Handle messages to groups"""
        import datetime

        from_user = msg_dict.get('FROM', 'Unknown')
        group_id = msg_dict.get('GROUP_ID', '')
        content = msg_dict.get('CONTENT', '')
        timestamp = msg_dict.get('TIMESTAMP', int(time.time()))
        
        # Verify this is a valid group and we're a member
        if not self.peer_manager.is_in_group(group_id):
            # Not a member, ignore the message
            return
            
        # Store the group message
        self.peer_manager.store_group_message(group_id, from_user, content, timestamp)
            
        # Get group and sender info
        group_name = self.peer_manager.get_group_name(group_id) or group_id
        display_name = self.peer_manager.get_display_name(from_user) or from_user
        
        if self.verbose_mode:
            # Format timestamp
            try:
                ts_str = datetime.datetime.fromtimestamp(int(timestamp)).strftime('%Y-%m-%d %H:%M:%S')
            except Exception:
                ts_str = str(timestamp)
                
            print(f"\nRECV < [{ts_str}] From {addr[0]} | Type: GROUP_MESSAGE")
            print(f"FROM: {from_user}")
            print(f"GROUP_ID: {group_id}")
            print(f"GROUP_NAME: {group_name}")
            print(f"CONTENT: {content}")
            print(f"TIMESTAMP: {timestamp}")
        else:
            # User-friendly format
            print(f"\n[{group_name}] {display_name}: {content}")
    
    # Like/Unlike message handling
    def handle_like_message(self, msg_dict, addr):
        """Handle like/unlike messages"""
        import datetime

        from_user = msg_dict.get('FROM', 'Unknown')
        to_user = msg_dict.get('TO', 'Unknown')
        post_timestamp = msg_dict.get('POST_TIMESTAMP', '')
        action = msg_dict.get('ACTION', 'LIKE')
        timestamp = msg_dict.get('TIMESTAMP', int(time.time()))
        token = msg_dict.get('TOKEN', '')
        
        # Only process if this is for our post
        if to_user != self.peer_manager.user_id:
            return
        
        # Verify post exists
        post_content = self.peer_manager.get_post_content(post_timestamp)
        if not post_content and action == 'LIKE':
            # Post doesn't exist, ignore like
            return
            
        # Handle the like/unlike
        display_name = self.peer_manager.get_display_name(from_user) or from_user
        
        if self.verbose_mode:
            # Format timestamp
            try:
                ts_str = datetime.datetime.fromtimestamp(int(timestamp)).strftime('%Y-%m-%d %H:%M:%S')
            except Exception:
                ts_str = str(timestamp)
                
            post_ts_str = "Unknown"
            try:
                post_ts_str = datetime.datetime.fromtimestamp(int(post_timestamp)).strftime('%Y-%m-%d %H:%M:%S')
            except Exception:
                post_ts_str = str(post_timestamp)
                
            print(f"\nRECV < [{ts_str}] From {addr[0]} | Type: LIKE")
            print(f"FROM: {from_user}")
            print(f"TO: {to_user}")
            print(f"POST_TIMESTAMP: {post_timestamp} ({post_ts_str})")
            print(f"ACTION: {action}")
            print(f"TIMESTAMP: {timestamp}")
            print(f"TOKEN: {token}")
        else:
            # User-friendly format
            truncated_post = post_content[:30] + ("..." if len(post_content) > 30 else "")
            if action == 'LIKE':
                print(f"\n{display_name} likes your post \"{truncated_post}\"")
            else:
                print(f"\n{display_name} unliked your post \"{truncated_post}\"")
        
        # Update likes in peer manager
        if action == 'LIKE':
            self.peer_manager.like_post(to_user, post_timestamp)
        else:
            self.peer_manager.unlike_post(to_user, post_timestamp)
            
    def send_like_message(self, post_author, post_timestamp, action='LIKE'):
        """Send a like/unlike message to a post author
        
        Args:
            post_author (str): User ID of the post author
            post_timestamp (str): Timestamp of the post to like/unlike
            action (str): Either 'LIKE' or 'UNLIKE'
        
        Returns:
            bool: True if the message was sent, False otherwise
        """
        # Verify the author is known
        if post_author not in self.peer_manager.known_peers:
            print(f"\n[ERROR] Unknown user {post_author}")
            return False
            
        # Create the message
        message = {
            'TYPE': 'LIKE',
            'FROM': self.peer_manager.user_id,
            'TO': post_author,
            'POST_TIMESTAMP': post_timestamp,
            'ACTION': action,
            'TIMESTAMP': str(int(time.time())),
            'MESSAGE_ID': self._generate_message_id(),
            'TOKEN': self._generate_token()  # Optional security token
        }
        
        # Update local state
        if action == 'LIKE':
            self.peer_manager.like_post(post_author, post_timestamp)
        else:
            self.peer_manager.unlike_post(post_author, post_timestamp)
            
        # Send the message to the post author
        peer_info = self.peer_manager.get_peer_info(post_author)
        if peer_info:
            success = self.network_manager.send_to_address(message, peer_info['ip'], peer_info['port'])
            
            if success:
                if self.verbose_mode:
                    print(f"\n[LIKE] {'Liked' if action == 'LIKE' else 'Unliked'} post from {post_author} ({post_timestamp})")
                return True
            else:
                print(f"\n[ERROR] Failed to send {'like' if action == 'LIKE' else 'unlike'} message to {post_author}")
                return False
        else:
            print(f"\n[ERROR] Could not find address for {post_author}")
            return False
        timestamp = msg_dict.get('TIMESTAMP', None)
        token = msg_dict.get('TOKEN', '')
        msg_type = msg_dict.get('TYPE', 'GROUP_MESSAGE')
        message_id = msg_dict.get('MESSAGE_ID', '')
        
        # Check if we know about this group
        group = self.peer_manager.get_group(group_id)
        if not group:
            return
            
        # Check if we are a member of this group
        if not self.peer_manager.is_group_member(group_id):
            return
            
        # Check if sender is a member of the group
        if from_user not in group['members']:
            if self.verbose_mode:
                print(f"\n[ERROR] Group message from non-member {from_user} rejected")
            return
            
        if self.verbose_mode:
            # Format timestamp
            if timestamp:
                try:
                    ts_str = datetime.datetime.fromtimestamp(int(timestamp)).strftime('%Y-%m-%d %H:%M:%S')
                except Exception:
                    ts_str = str(timestamp)
            else:
                ts_str = "N/A"
            print(f"\nRECV < [{ts_str}] From {addr[0]} | Type: {msg_type}")
            print(f"TYPE: {msg_type}")
            print(f"FROM: {from_user}")
            print(f"GROUP_ID: {group_id}")
            print(f"CONTENT: {content}")
            print(f"TIMESTAMP: {timestamp}")
            print(f"TOKEN: {token}")
            print(f"MESSAGE_ID: {message_id}")
        else:
            display_name = self.peer_manager.get_display_name(from_user)
            avatar_info = self.peer_manager.get_avatar_info(from_user)
            print(f"\n[{group['name']}] {display_name}{avatar_info}: {content}")
>>>>>>> 4d1d18df
<|MERGE_RESOLUTION|>--- conflicted
+++ resolved
@@ -51,7 +51,6 @@
         self.network_manager.register_message_handler('FOLLOW_RESPONSE', self.handle_follow_response)
         self.network_manager.register_message_handler('UNFOLLOW_RESPONSE', self.handle_unfollow_response)
         
-<<<<<<< HEAD
         # Tic-Tac-Toe game message handlers
         self.network_manager.register_message_handler('TICTACTOE_INVITE', self.handle_tictactoe_invite)
         self.network_manager.register_message_handler('TICTACTOE_MOVE', self.handle_tictactoe_move)
@@ -74,15 +73,9 @@
         self.file_transfer_counter = 0  # Counter for generating transfer IDs
         self.pending_file_offers = {}  # transfer_id -> offer_info
         self.receiving_files = {}  # transfer_id -> received_chunks
-=======
-        # Group chat message handlers
-        self.network_manager.register_message_handler('GROUP_CREATE', self.handle_group_create)
-        self.network_manager.register_message_handler('GROUP_UPDATE', self.handle_group_update)
-        self.network_manager.register_message_handler('GROUP_MESSAGE', self.handle_group_message)
         
         # Like message handlers
         self.network_manager.register_message_handler('LIKE', self.handle_like_message)
->>>>>>> 4d1d18df
     
     def set_verbose_mode(self, verbose):
         """Set verbose mode for message display"""
@@ -447,8 +440,6 @@
         if peer_info:
             return self.network_manager.send_to_address(message, peer_info['ip'], peer_info['port'])
         return False
-<<<<<<< HEAD
-=======
         
     # Group message sending methods
     def send_group_create(self, group_id, group_name, members):
@@ -628,7 +619,6 @@
                     sent_count += 1
         
         return sent_count
->>>>>>> 4d1d18df
     
     def _generate_message_id(self):
         """Generate a unique message ID"""
@@ -924,14 +914,83 @@
                 else:
                     display_name = self.peer_manager.get_display_name(from_user)
                     print(f"\n[UNFOLLOW] Unfollow request to {display_name} failed")
-
-    # ==================== TIC-TAC-TOE GAME METHODS ====================
-    
-
-
-<<<<<<< HEAD
-    # ==================== HELPER METHODS ====================
-=======
+                    
+    # Group message handlers
+    def handle_group_create(self, msg_dict, addr):
+        """Handle group creation messages"""
+        import datetime
+
+        from_user = msg_dict.get('FROM', 'Unknown')
+        group_id = msg_dict.get('GROUP_ID', '')
+        group_name = msg_dict.get('GROUP_NAME', '')
+        members_str = msg_dict.get('MEMBERS', '')
+        timestamp = msg_dict.get('TIMESTAMP', int(time.time()))
+        
+        # Parse members list
+        if members_str:
+            members = set(member.strip() for member in members_str.split(',') if member.strip())
+        else:
+            members = set()
+            
+        # Always include creator
+        members.add(from_user)
+        
+        if self.verbose_mode:
+            # Format timestamp
+            try:
+                ts_str = datetime.datetime.fromtimestamp(int(timestamp)).strftime('%Y-%m-%d %H:%M:%S')
+            except Exception:
+                ts_str = str(timestamp)
+                
+            print(f"\nRECV < [{ts_str}] From {addr[0]} | Type: GROUP_CREATE")
+            print(f"FROM: {from_user}")
+            print(f"GROUP_ID: {group_id}")
+            print(f"GROUP_NAME: {group_name}")
+            print(f"MEMBERS: {members_str}")
+            print(f"TIMESTAMP: {timestamp}")
+        else:
+            print(f"\nYou've been added to {group_name}")
+            
+        # Add group to peer manager
+        self.peer_manager.add_group(group_id, group_name, from_user, members, int(timestamp))
+    
+    def handle_group_update(self, msg_dict, addr):
+        """Handle group update messages"""
+        import datetime
+
+        from_user = msg_dict.get('FROM', 'Unknown')
+        group_id = msg_dict.get('GROUP_ID', '')
+        add_members_str = msg_dict.get('ADD', '')
+        remove_members_str = msg_dict.get('REMOVE', '')
+        timestamp = msg_dict.get('TIMESTAMP', int(time.time()))
+        
+        # Parse add/remove lists
+        add_members = set(member.strip() for member in add_members_str.split(',') if member.strip())
+        remove_members = set(member.strip() for member in remove_members_str.split(',') if member.strip())
+        
+        if self.verbose_mode:
+            # Format timestamp
+            try:
+                ts_str = datetime.datetime.fromtimestamp(int(timestamp)).strftime('%Y-%m-%d %H:%M:%S')
+            except Exception:
+                ts_str = str(timestamp)
+                
+            print(f"\nRECV < [{ts_str}] From {addr[0]} | Type: GROUP_UPDATE")
+            print(f"FROM: {from_user}")
+            print(f"GROUP_ID: {group_id}")
+            if add_members:
+                print(f"ADD: {add_members_str}")
+            if remove_members:
+                print(f"REMOVE: {remove_members_str}")
+            print(f"TIMESTAMP: {timestamp}")
+        else:
+            group_name = self.peer_manager.get_group_name(group_id) or group_id
+            print(f"\nThe group \"{group_name}\" member list was updated.")
+            
+        # Update group in peer manager
+        self.peer_manager.update_group(group_id, from_user, add_members, remove_members)
+        import datetime
+
         from_user = msg_dict.get('FROM', 'Unknown')
         group_id = msg_dict.get('GROUP_ID', '')
         add_members_str = msg_dict.get('ADD', '')
@@ -1135,6 +1194,7 @@
             if success:
                 if self.verbose_mode:
                     print(f"\n[LIKE] {'Liked' if action == 'LIKE' else 'Unliked'} post from {post_author} ({post_timestamp})")
+                    
                 return True
             else:
                 print(f"\n[ERROR] Failed to send {'like' if action == 'LIKE' else 'unlike'} message to {post_author}")
@@ -1142,45 +1202,728 @@
         else:
             print(f"\n[ERROR] Could not find address for {post_author}")
             return False
+
+
+    def send_tictactoe_invite(self, target_user_id, chosen_symbol='X', first_move_position=None):
+        """Send a Tic-Tac-Toe game invitation to another peer"""
+        if not self.peer_manager.is_peer_known(target_user_id):
+            return False
+        
+        game_id = self._generate_game_id()
+        
+        # Set up players based on chosen symbol
+        if chosen_symbol == 'X':
+            player_x = self.peer_manager.user_id
+            player_o = target_user_id
+            current_turn = 'X'
+        else:  # chosen_symbol == 'O'
+            player_x = target_user_id
+            player_o = self.peer_manager.user_id
+            current_turn = 'X'  # X always goes first
+        
+        # Initialize board
+        board = ['0', '1', '2', '3', '4', '5', '6', '7', '8']
+        
+        # If choosing X and making first move
+        if chosen_symbol == 'X' and first_move_position is not None:
+            if not self._is_valid_move(board, first_move_position):
+                return False  # Invalid first move
+            board[first_move_position] = 'X'
+            current_turn = 'O'  # Switch to O's turn
+        
+        message = {
+            'TYPE': 'TICTACTOE_INVITE',
+            'FROM': self.peer_manager.user_id,
+            'TO': target_user_id,
+            'GAMEID': game_id,
+            'MESSAGE_ID': self._generate_message_id(),
+            'SYMBOL': chosen_symbol,
+            'TIMESTAMP': str(int(time.time())),
+            'TOKEN': f"{self.peer_manager.user_id}|{int(time.time())}|game",
+            'BOARD': ','.join(board)
+        }
+        
+        # Initialize game state
+        self.active_games[game_id] = {
+            'player_x': player_x,
+            'player_o': player_o,
+            'board': board,
+            'current_turn': current_turn,
+            'status': 'waiting_for_response',
+            'turn_number': 1 if first_move_position is not None else 1
+        }
+        
+        peer_info = self.peer_manager.get_peer_info(target_user_id)
+        if peer_info:
+            return self.network_manager.send_to_address(message, peer_info['ip'], peer_info['port'])
+        return False
+    
+    def send_tictactoe_move(self, game_id, position):
+        """Send a Tic-Tac-Toe move"""
+        if game_id not in self.active_games:
+            return False
+        
+        game = self.active_games[game_id]
+        current_player = self.peer_manager.user_id
+        
+        # Determine if we are X or O
+        if current_player == game['player_x']:
+            player_symbol = 'X'
+            opponent = game['player_o']
+        else:
+            player_symbol = 'O'
+            opponent = game['player_x']
+        
+        # Validate it's our turn
+        if game['current_turn'] != player_symbol:
+            return False
+        
+        # Validate position is available
+        if not self._is_valid_move(game['board'], position):
+            return False
+        
+        # Make the move
+        game['board'][position] = player_symbol
+        
+        # Check for win or draw
+        result = self._check_game_result(game['board'])
+        
+        # Increment turn number
+        game['turn_number'] = game.get('turn_number', 1) + 1
+        
+        message = {
+            'TYPE': 'TICTACTOE_MOVE',
+            'FROM': self.peer_manager.user_id,
+            'TO': opponent,
+            'GAMEID': game_id,
+            'MESSAGE_ID': self._generate_message_id(),
+            'POSITION': str(position),
+            'SYMBOL': player_symbol,
+            'TURN': str(game['turn_number']),
+            'TOKEN': f"{self.peer_manager.user_id}|{int(time.time())}|game"
+        }
+        
+        # Switch turns
+        game['current_turn'] = 'O' if player_symbol == 'X' else 'X'
+        
+        # If game ended, send result
+        if result['finished']:
+            game['status'] = 'finished'
+            self._send_game_result(game_id, result, opponent)
+        
+        peer_info = self.peer_manager.get_peer_info(opponent)
+        if peer_info:
+            return self.network_manager.send_to_address(message, peer_info['ip'], peer_info['port'])
+        return False
+    
+    def handle_tictactoe_invite(self, msg_dict, addr):
+        """Handle incoming Tic-Tac-Toe game invitation"""
+        from_user = msg_dict.get('FROM', 'Unknown')
+        to_user = msg_dict.get('TO', '')
+        game_id = msg_dict.get('GAMEID', '')
+        inviter_symbol = msg_dict.get('SYMBOL', 'X')
+        board_str = msg_dict.get('BOARD', '0,1,2,3,4,5,6,7,8')
         timestamp = msg_dict.get('TIMESTAMP', None)
+        message_id = msg_dict.get('MESSAGE_ID', '')
         token = msg_dict.get('TOKEN', '')
-        msg_type = msg_dict.get('TYPE', 'GROUP_MESSAGE')
+        
+        # Only process if this invitation is for us
+        if to_user == self.peer_manager.user_id:
+            # Set up players based on inviter's choice
+            if inviter_symbol == 'X':
+                player_x = from_user
+                player_o = self.peer_manager.user_id
+                our_symbol = 'O'
+                their_symbol = 'X'
+            else:  # inviter_symbol == 'O'
+                player_x = self.peer_manager.user_id
+                player_o = from_user
+                our_symbol = 'X'
+                their_symbol = 'O'
+            
+            # Parse board
+            board = board_str.split(',')
+            
+            # Determine current turn (X always goes first, but board might already have moves)
+            x_moves = sum(1 for cell in board if cell == 'X')
+            o_moves = sum(1 for cell in board if cell == 'O')
+            current_turn = 'X' if x_moves == o_moves else 'O'
+            
+            # Store the game state
+            self.active_games[game_id] = {
+                'player_x': player_x,
+                'player_o': player_o,
+                'board': board,
+                'current_turn': current_turn,
+                'status': 'active',
+                'turn_number': x_moves + o_moves + 1
+            }
+            
+            if self.verbose_mode:
+                # Format timestamp
+                if timestamp:
+                    try:
+                        ts_str = datetime.datetime.fromtimestamp(int(timestamp)).strftime('%Y-%m-%d %H:%M:%S')
+                    except Exception:
+                        ts_str = str(timestamp)
+                else:
+                    ts_str = "N/A"
+                
+                print(f"\nRECV < [{ts_str}] From {addr[0]} | Type: TICTACTOE_INVITE")
+                print(f"TYPE: TICTACTOE_INVITE")
+                print(f"FROM: {from_user}")
+                print(f"TO: {to_user}")
+                print(f"GAMEID: {game_id}")
+                print(f"MESSAGE_ID: {message_id}")
+                print(f"SYMBOL: {inviter_symbol}")
+                print(f"TIMESTAMP: {timestamp}")
+                print(f"TOKEN: {token}")
+            else:
+                display_name = self.peer_manager.get_display_name(from_user)
+                print(f"\n🎮 [GAME] {display_name} invited you to play Tic-Tac-Toe!")
+            
+            print(f"Game ID: {game_id}")
+            print(f"You are '{our_symbol}', they are '{their_symbol}'")
+            
+            # Show current board state
+            self._display_board(board)
+            
+            # Check if it's already our turn (in case they made first move as X)
+            if current_turn == our_symbol:
+                print(f"It's your turn! Use: GAME {game_id} <position>")
+            else:
+                display_name = self.peer_manager.get_display_name(from_user)
+                print(f"Waiting for {display_name} ({their_symbol}) to make their move.")
+    
+    def handle_tictactoe_move(self, msg_dict, addr):
+        """Handle incoming Tic-Tac-Toe move"""
+        from_user = msg_dict.get('FROM', 'Unknown')
+        to_user = msg_dict.get('TO', '')
+        game_id = msg_dict.get('GAMEID', '')
+        position = int(msg_dict.get('POSITION', 0))
+        symbol = msg_dict.get('SYMBOL', '')
+        turn = msg_dict.get('TURN', '1')
+        timestamp = msg_dict.get('TIMESTAMP', None)
         message_id = msg_dict.get('MESSAGE_ID', '')
-        
-        # Check if we know about this group
-        group = self.peer_manager.get_group(group_id)
-        if not group:
-            return
-            
-        # Check if we are a member of this group
-        if not self.peer_manager.is_group_member(group_id):
-            return
-            
-        # Check if sender is a member of the group
-        if from_user not in group['members']:
+        token = msg_dict.get('TOKEN', '')
+        
+        # Only process if this move is for us
+        if to_user == self.peer_manager.user_id and game_id in self.active_games:
+            game = self.active_games[game_id]
+            
+            # Update board with the move
+            game['board'][position] = symbol
+            
+            # Update turn number
+            game['turn_number'] = int(turn)
+            
+            # Update current turn to switch to us (since opponent just played)
+            game['current_turn'] = 'O' if symbol == 'X' else 'X'
+            
+            # Check game result
+            result = self._check_game_result(game['board'])
+            
             if self.verbose_mode:
-                print(f"\n[ERROR] Group message from non-member {from_user} rejected")
-            return
-            
-        if self.verbose_mode:
-            # Format timestamp
-            if timestamp:
-                try:
-                    ts_str = datetime.datetime.fromtimestamp(int(timestamp)).strftime('%Y-%m-%d %H:%M:%S')
-                except Exception:
-                    ts_str = str(timestamp)
+                # Format timestamp
+                if timestamp:
+                    try:
+                        ts_str = datetime.datetime.fromtimestamp(int(timestamp)).strftime('%Y-%m-%d %H:%M:%S')
+                    except Exception:
+                        ts_str = str(timestamp)
+                else:
+                    ts_str = "N/A"
+                
+                print(f"\nRECV < [{ts_str}] From {addr[0]} | Type: TICTACTOE_MOVE")
+                print(f"TYPE: TICTACTOE_MOVE")
+                print(f"FROM: {from_user}")
+                print(f"TO: {to_user}")
+                print(f"GAMEID: {game_id}")
+                print(f"MESSAGE_ID: {message_id}")
+                print(f"POSITION: {position}")
+                print(f"SYMBOL: {symbol}")
+                print(f"TURN: {turn}")
+                print(f"TOKEN: {token}")
             else:
-                ts_str = "N/A"
-            print(f"\nRECV < [{ts_str}] From {addr[0]} | Type: {msg_type}")
-            print(f"TYPE: {msg_type}")
-            print(f"FROM: {from_user}")
-            print(f"GROUP_ID: {group_id}")
-            print(f"CONTENT: {content}")
-            print(f"TIMESTAMP: {timestamp}")
-            print(f"TOKEN: {token}")
-            print(f"MESSAGE_ID: {message_id}")
-        else:
+                display_name = self.peer_manager.get_display_name(from_user)
+                print(f"\n🎮 [GAME] {display_name} played {symbol} at position {position}")
+            
+            self._display_board(game['board'])
+            
+            if result['finished']:
+                game['status'] = 'finished'
+                if result['winner']:
+                    if result['winner'] == 'X':
+                        winner_name = self.peer_manager.get_display_name(game['player_x'])
+                        print(f"🏆 Game Over! {winner_name} (X) wins!")
+                    else:
+                        winner_name = self.peer_manager.get_display_name(game['player_o'])
+                        print(f"🏆 Game Over! {winner_name} (O) wins!")
+                else:
+                    print("🤝 Game Over! It's a draw!")
+                
+                # Clean up game
+                del self.active_games[game_id]
+            else:
+                # It's our turn now
+                current_player = self.peer_manager.user_id
+                if current_player == game['player_x']:
+                    your_symbol = 'X'
+                else:
+                    your_symbol = 'O'
+                print(f"Your turn! You are '{your_symbol}'. Use: GAME {game_id} <position>")
+    
+    def handle_tictactoe_result(self, msg_dict, addr):
+        """Handle Tic-Tac-Toe game result"""
+        from_user = msg_dict.get('FROM', 'Unknown')
+        to_user = msg_dict.get('TO', '')
+        game_id = msg_dict.get('GAMEID', '')
+        result_type = msg_dict.get('RESULT', '')
+        symbol = msg_dict.get('SYMBOL', '')
+        winning_line = msg_dict.get('WINNING_LINE', '')
+        timestamp = msg_dict.get('TIMESTAMP', None)
+        message_id = msg_dict.get('MESSAGE_ID', '')
+        
+        # Only process if this result is for us
+        if to_user == self.peer_manager.user_id and game_id in self.active_games:
+            if self.verbose_mode:
+                # Format timestamp
+                if timestamp:
+                    try:
+                        ts_str = datetime.datetime.fromtimestamp(int(timestamp)).strftime('%Y-%m-%d %H:%M:%S')
+                    except Exception:
+                        ts_str = str(timestamp)
+                else:
+                    ts_str = "N/A"
+                print(f"\nRECV < [{ts_str}] From {addr[0]} | Type: TICTACTOE_RESULT")
+                print(f"TYPE: TICTACTOE_RESULT")
+                print(f"FROM: {from_user}")
+                print(f"TO: {to_user}")
+                print(f"GAMEID: {game_id}")
+                print(f"MESSAGE_ID: {message_id}")
+                print(f"RESULT: {result_type}")
+                print(f"SYMBOL: {symbol}")
+                print(f"WINNING_LINE: {winning_line}")
+                print(f"TIMESTAMP: {timestamp}")
+            
+            game = self.active_games[game_id]
             display_name = self.peer_manager.get_display_name(from_user)
-            avatar_info = self.peer_manager.get_avatar_info(from_user)
-            print(f"\n[{group['name']}] {display_name}{avatar_info}: {content}")
->>>>>>> 4d1d18df
+            
+            if result_type == 'WIN' and symbol:
+                if symbol == 'X':
+                    winner_name = self.peer_manager.get_display_name(game['player_x'])
+                    print(f"🏆 Game Over! {winner_name} (X) wins!")
+                else:
+                    winner_name = self.peer_manager.get_display_name(game['player_o'])
+                    print(f"🏆 Game Over! {winner_name} (O) wins!")
+            elif result_type == 'DRAW':
+                print("🤝 Game Over! It's a draw!")
+            
+            # Clean up game
+            del self.active_games[game_id]
+    
+    def _send_game_result(self, game_id, result, opponent):
+        """Send game result to opponent"""
+        winning_line = ""
+        if result['winning_line']:
+            winning_line = ','.join(map(str, result['winning_line']))
+        
+        message = {
+            'TYPE': 'TICTACTOE_RESULT',
+            'FROM': self.peer_manager.user_id,
+            'TO': opponent,
+            'GAMEID': game_id,
+            'MESSAGE_ID': self._generate_message_id(),
+            'RESULT': 'WIN' if result['winner'] else 'DRAW',
+            'SYMBOL': result['winner'] or '',
+            'WINNING_LINE': winning_line,
+            'TIMESTAMP': str(int(time.time()))
+        }
+        
+        peer_info = self.peer_manager.get_peer_info(opponent)
+        if peer_info:
+            self.network_manager.send_to_address(message, peer_info['ip'], peer_info['port'])
+    
+    def _generate_game_id(self):
+        """Generate a unique game ID in format gX where X is 0-255"""
+        game_id = f"g{self.game_counter}"
+        self.game_counter = (self.game_counter + 1) % 256  # Keep within 0-255 range
+        return game_id
+    
+    def _is_valid_move(self, board, position):
+        """Check if a move is valid"""
+        if position < 0 or position > 8:
+            return False
+        return board[position] not in ['X', 'O']
+    
+    def _check_game_result(self, board):
+        """Check if the game has ended and return result"""
+        # Check rows
+        for i in range(0, 9, 3):
+            if board[i] == board[i+1] == board[i+2] and board[i] in ['X', 'O']:
+                return {'finished': True, 'winner': board[i], 'winning_line': [i, i+1, i+2]}
+        
+        # Check columns
+        for i in range(3):
+            if board[i] == board[i+3] == board[i+6] and board[i] in ['X', 'O']:
+                return {'finished': True, 'winner': board[i], 'winning_line': [i, i+3, i+6]}
+        
+        # Check diagonals
+        if board[0] == board[4] == board[8] and board[0] in ['X', 'O']:
+            return {'finished': True, 'winner': board[0], 'winning_line': [0, 4, 8]}
+        if board[2] == board[4] == board[6] and board[2] in ['X', 'O']:
+            return {'finished': True, 'winner': board[2], 'winning_line': [2, 4, 6]}
+        
+        # Check for draw
+        if all(cell in ['X', 'O'] for cell in board):
+            return {'finished': True, 'winner': None, 'winning_line': None}
+        
+        # Game continues
+        return {'finished': False, 'winner': None, 'winning_line': None}
+    
+    def _display_board(self, board):
+        """Display the Tic-Tac-Toe board with colored X (red) and O (green)"""
+        def colorize_cell(cell):
+            if cell == 'X':
+                return f"{Colors.BOLD}{Colors.RED}X{Colors.RESET}"
+            elif cell == 'O':
+                return f"{Colors.BOLD}{Colors.GREEN}O{Colors.RESET}"
+            else:
+                return cell
+        
+        print("\n   |   |   ")
+        print(f" {colorize_cell(board[0])} | {colorize_cell(board[1])} | {colorize_cell(board[2])} ")
+        print("___|___|___")
+        print("   |   |   ")
+        print(f" {colorize_cell(board[3])} | {colorize_cell(board[4])} | {colorize_cell(board[5])} ")
+        print("___|___|___")
+        print("   |   |   ")
+        print(f" {colorize_cell(board[6])} | {colorize_cell(board[7])} | {colorize_cell(board[8])} ")
+        print("   |   |   ")
+    
+    # File Transfer Methods
+    def handle_file_offer(self, msg_dict, addr):
+        """Handle FILE_OFFER message"""
+        try:
+            transfer_id = msg_dict.get('transfer_id')
+            filename = msg_dict.get('filename')
+            file_size = msg_dict.get('file_size')
+            file_type = msg_dict.get('file_type', 'unknown')
+            description = msg_dict.get('description', 'No description')
+            sender_name = msg_dict.get('sender_name', f"Unknown@{addr[0]}")
+            
+            if not all([transfer_id, filename, file_size]):
+                print(f"{Colors.RED}Error: Invalid file offer received{Colors.RESET}")
+                return
+            
+            # Store the file offer
+            self.pending_file_offers[transfer_id] = {
+                'filename': filename,
+                'file_size': int(file_size),
+                'file_type': file_type,
+                'description': description,
+                'sender_name': sender_name,
+                'sender_addr': addr,
+                'timestamp': time.time()
+            }
+            
+            print(f"\n{Colors.CYAN}📁 File Offer Received!{Colors.RESET}")
+            print(f"From: {Colors.YELLOW}{sender_name}{Colors.RESET}")
+            print(f"File: {Colors.BLUE}{filename}{Colors.RESET}")
+            print(f"Size: {self._format_file_size(int(file_size))}")
+            print(f"Type: {file_type}")
+            print(f"Description: {description}")
+            print(f"Transfer ID: {transfer_id}")
+            print(f"Use 'FILE ACCEPT {transfer_id}' to accept or 'FILE REJECT {transfer_id}' to reject")
+            
+        except Exception as e:
+            print(f"{Colors.RED}Error handling file offer: {e}{Colors.RESET}")
+    
+    def handle_file_chunk(self, msg_dict, addr):
+        """Handle FILE_CHUNK message"""
+        try:
+            transfer_id = msg_dict.get('transfer_id')
+            chunk_number = msg_dict.get('chunk_number')
+            total_chunks = msg_dict.get('total_chunks')
+            chunk_data = msg_dict.get('chunk_data')
+            
+            if not all([transfer_id, chunk_number is not None, total_chunks, chunk_data]):
+                print(f"{Colors.RED}Error: Invalid file chunk received{Colors.RESET}")
+                return
+            
+            chunk_number = int(chunk_number)
+            total_chunks = int(total_chunks)
+            
+            print(f"Debug: Received chunk {chunk_number}/{total_chunks}, data length: {len(chunk_data)}")
+            
+            # Initialize receiving file structure if needed
+            if transfer_id not in self.receiving_files:
+                self.receiving_files[transfer_id] = {
+                    'chunks': {},
+                    'total_chunks': total_chunks,
+                    'received_count': 0,
+                    'sender_addr': addr
+                }
+                print(f"Debug: Initialized receiving structure for {transfer_id}")
+            
+            # Store the chunk
+            if chunk_number not in self.receiving_files[transfer_id]['chunks']:
+                self.receiving_files[transfer_id]['chunks'][chunk_number] = chunk_data
+                self.receiving_files[transfer_id]['received_count'] += 1
+                
+                received = self.receiving_files[transfer_id]['received_count']
+                print(f"{Colors.CYAN}Receiving chunk {chunk_number + 1}/{total_chunks} ({received}/{total_chunks} total){Colors.RESET}")
+                
+                # Check if all chunks received
+                if received == total_chunks:
+                    print(f"Debug: All chunks received, reassembling file...")
+                    self._reassemble_file(transfer_id)
+            else:
+                print(f"Debug: Chunk {chunk_number} already received, skipping")
+            
+        except Exception as e:
+            print(f"{Colors.RED}Error handling file chunk: {e}{Colors.RESET}")
+    
+    def handle_file_received(self, msg_dict, addr):
+        """Handle FILE_RECEIVED confirmation"""
+        try:
+            transfer_id = msg_dict.get('transfer_id')
+            status = msg_dict.get('status')
+            receiver_name = msg_dict.get('receiver_name', f"Unknown@{addr[0]}")
+            
+            if transfer_id in self.active_file_transfers:
+                transfer_info = self.active_file_transfers[transfer_id]
+                filename = transfer_info.get('filename', 'unknown file')
+                
+                if status == 'success':
+                    print(f"\n{Colors.GREEN}✅ File transfer completed!{Colors.RESET}")
+                    print(f"File '{Colors.BLUE}{filename}{Colors.RESET}' successfully received by {Colors.YELLOW}{receiver_name}{Colors.RESET}")
+                else:
+                    print(f"\n{Colors.RED}❌ File transfer failed!{Colors.RESET}")
+                    print(f"File '{Colors.BLUE}{filename}{Colors.RESET}' transfer to {Colors.YELLOW}{receiver_name}{Colors.RESET} failed: {status}")
+                
+                # Clean up transfer state
+                del self.active_file_transfers[transfer_id]
+            
+        except Exception as e:
+            print(f"{Colors.RED}Error handling file received confirmation: {e}{Colors.RESET}")
+    
+    def _reassemble_file(self, transfer_id):
+        """Reassemble file from chunks and save to disk"""
+        try:
+            if transfer_id not in self.receiving_files:
+                return
+            
+            file_info = self.receiving_files[transfer_id]
+            chunks = file_info['chunks']
+            total_chunks = file_info['total_chunks']
+            sender_addr = file_info['sender_addr']
+            
+            print(f"Debug: File info total_chunks: {total_chunks}")
+            print(f"Debug: Available chunks: {list(chunks.keys())}")
+            print(f"Debug: Chunk count: {len(chunks)}")
+            
+            # Get file offer info
+            if transfer_id not in self.pending_file_offers:
+                print(f"{Colors.RED}Error: File offer info not found for transfer {transfer_id}{Colors.RESET}")
+                return
+            
+            offer_info = self.pending_file_offers[transfer_id]
+            filename = offer_info['filename']
+            
+            # Reassemble file data
+            file_data = b''
+            print(f"Debug: Reassembling {total_chunks} chunks...")
+            for i in range(total_chunks):
+                if i in chunks:
+                    try:
+                        chunk_bytes = base64.b64decode(chunks[i])
+                        file_data += chunk_bytes
+                        print(f"Debug: Chunk {i} decoded: {len(chunk_bytes)} bytes")
+                    except Exception as e:
+                        print(f"{Colors.RED}Error decoding chunk {i}: {e}{Colors.RESET}")
+                        self._send_file_received(transfer_id, sender_addr, 'decode_error')
+                        return
+                else:
+                    print(f"{Colors.RED}Missing chunk {i}, cannot reassemble file{Colors.RESET}")
+                    self._send_file_received(transfer_id, sender_addr, 'missing_chunks')
+                    return
+            
+            print(f"Debug: Total reassembled file size: {len(file_data)} bytes")
+            print(f"Debug: File data preview: {file_data[:50]}...")
+            
+            # Save file to downloads directory
+            downloads_dir = os.path.join(os.getcwd(), 'downloads')
+            os.makedirs(downloads_dir, exist_ok=True)
+            
+            # Handle filename conflicts
+            file_path = os.path.join(downloads_dir, filename)
+            counter = 1
+            base_name, ext = os.path.splitext(filename)
+            while os.path.exists(file_path):
+                new_filename = f"{base_name}_{counter}{ext}"
+                file_path = os.path.join(downloads_dir, new_filename)
+                counter += 1
+            
+            # Write file
+            with open(file_path, 'wb') as f:
+                f.write(file_data)
+            
+            print(f"\n{Colors.GREEN}📁 File saved successfully!{Colors.RESET}")
+            print(f"Location: {Colors.BLUE}{file_path}{Colors.RESET}")
+            print(f"Size: {self._format_file_size(len(file_data))}")
+            
+            # Send confirmation
+            self._send_file_received(transfer_id, sender_addr, 'success')
+            
+            # Clean up
+            del self.receiving_files[transfer_id]
+            del self.pending_file_offers[transfer_id]
+            
+        except Exception as e:
+            print(f"{Colors.RED}Error reassembling file: {e}{Colors.RESET}")
+            if transfer_id in self.receiving_files:
+                sender_addr = self.receiving_files[transfer_id]['sender_addr']
+                self._send_file_received(transfer_id, sender_addr, 'write_error')
+    
+    def _send_file_received(self, transfer_id, addr, status):
+        """Send FILE_RECEIVED confirmation message"""
+        try:
+            msg_dict = {
+                'TYPE': 'FILE_RECEIVED',
+                'transfer_id': transfer_id,
+                'status': status,
+                'receiver_name': self.peer_manager.get_self_info().get('name', 'Unknown')
+            }
+            
+            self.network_manager.send_to_address(msg_dict, addr[0], addr[1])
+            
+        except Exception as e:
+            print(f"{Colors.RED}Error sending file received confirmation: {e}{Colors.RESET}")
+    
+    def _format_file_size(self, size_bytes):
+        """Format file size in human readable format"""
+        if size_bytes == 0:
+            return "0 B"
+        size_names = ["B", "KB", "MB", "GB"]
+        i = 0
+        while size_bytes >= 1024.0 and i < len(size_names) - 1:
+            size_bytes /= 1024.0
+            i += 1
+        return f"{size_bytes:.1f} {size_names[i]}"
+    
+    def handle_file_accept(self, msg_dict, addr):
+        """Handle FILE_ACCEPT message"""
+        print(f"Debug: FILE_ACCEPT handler called from {addr}")
+        print(f"Debug: Message content: {msg_dict}")
+        
+        try:
+            transfer_id = msg_dict.get('transfer_id')
+            receiver_name = msg_dict.get('receiver_name', f"Unknown@{addr[0]}")
+            
+            print(f"Debug: Received FILE_ACCEPT for transfer {transfer_id}")
+            print(f"Debug: Active transfers: {list(self.active_file_transfers.keys())}")
+            
+            if transfer_id not in self.active_file_transfers:
+                print(f"{Colors.RED}Error: Transfer {transfer_id} not found{Colors.RESET}")
+                print(f"Debug: Available transfers: {list(self.active_file_transfers.keys())}")
+                return
+            
+            transfer_info = self.active_file_transfers[transfer_id]
+            filename = transfer_info['filename']
+            file_path = transfer_info['file_path']
+            
+            print(f"\n{Colors.GREEN}✅ File offer accepted!{Colors.RESET}")
+            print(f"Receiver: {Colors.YELLOW}{receiver_name}{Colors.RESET}")
+            print(f"File: {Colors.BLUE}{filename}{Colors.RESET}")
+            print(f"Starting file transfer...")
+            
+            # Update transfer status
+            transfer_info['status'] = 'sending'
+            transfer_info['receiver_name'] = receiver_name
+            
+            # Start sending file chunks
+            self._send_file_chunks(transfer_id, file_path, addr)
+            
+        except Exception as e:
+            print(f"{Colors.RED}Error handling file accept: {e}{Colors.RESET}")
+    
+    def handle_file_reject(self, msg_dict, addr):
+        """Handle FILE_REJECT message"""
+        try:
+            transfer_id = msg_dict.get('transfer_id')
+            receiver_name = msg_dict.get('receiver_name', f"Unknown@{addr[0]}")
+            
+            if transfer_id not in self.active_file_transfers:
+                print(f"{Colors.RED}Error: Transfer {transfer_id} not found{Colors.RESET}")
+                return
+            
+            transfer_info = self.active_file_transfers[transfer_id]
+            filename = transfer_info['filename']
+            
+            print(f"\n{Colors.RED}❌ File offer rejected{Colors.RESET}")
+            print(f"Receiver: {Colors.YELLOW}{receiver_name}{Colors.RESET}")
+            print(f"File: {Colors.BLUE}{filename}{Colors.RESET}")
+            
+            # Clean up transfer
+            del self.active_file_transfers[transfer_id]
+            
+        except Exception as e:
+            print(f"{Colors.RED}Error handling file reject: {e}{Colors.RESET}")
+    
+    def _send_file_chunks(self, transfer_id, file_path, addr):
+        """Send file as chunks to receiver"""
+        try:
+            chunk_size = 64 * 1024  # 64KB chunks
+            
+            print(f"Debug: Reading file from path: {file_path}")
+            with open(file_path, 'rb') as f:
+                file_data = f.read()
+            
+            print(f"Debug: File data length: {len(file_data)} bytes")
+            print(f"Debug: File data preview: {file_data[:50]}...")
+            
+            # Calculate chunks
+            total_chunks = (len(file_data) + chunk_size - 1) // chunk_size
+            
+            print(f"Sending {total_chunks} chunks...")
+            
+            for chunk_num in range(total_chunks):
+                start = chunk_num * chunk_size
+                end = min(start + chunk_size, len(file_data))
+                chunk_data = file_data[start:end]
+                
+                print(f"Debug: Chunk {chunk_num}: {len(chunk_data)} bytes")
+                
+                # Encode chunk as base64
+                chunk_b64 = base64.b64encode(chunk_data).decode('utf-8')
+                
+                # Send chunk
+                msg_dict = {
+                    'TYPE': 'FILE_CHUNK',
+                    'transfer_id': transfer_id,
+                    'chunk_number': str(chunk_num),
+                    'total_chunks': str(total_chunks),
+                    'chunk_data': chunk_b64
+                }
+                
+                self.network_manager.send_to_address(msg_dict, addr[0], addr[1])
+                print(f"Sent chunk {chunk_num + 1}/{total_chunks}")
+                
+                # Small delay to avoid overwhelming receiver
+                time.sleep(0.1)
+            
+            print(f"{Colors.GREEN}✅ File transfer completed!{Colors.RESET}")
+            print(f"Waiting for confirmation from receiver...")
+            
+        except Exception as e:
+            print(f"{Colors.RED}Error sending file chunks: {e}{Colors.RESET}")
+            # Send error confirmation
+            self._send_file_received(transfer_id, addr, 'send_error')
+    
+    def get_active_games(self):
+        """Get list of active games"""
+        return list(self.active_games.keys())
+    
+    def get_game_info(self, game_id):
+        """Get information about a specific game"""
+        return self.active_games.get(game_id)
