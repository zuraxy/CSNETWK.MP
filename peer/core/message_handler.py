--- conflicted
+++ resolved
@@ -1596,7 +1596,6 @@
             
             game = self.active_games[game_id]
             display_name = self.peer_manager.get_display_name(from_user)
-<<<<<<< HEAD
             
             if result_type == 'WIN' and symbol:
                 if symbol == 'X':
@@ -2017,9 +2016,7 @@
     def get_game_info(self, game_id):
         """Get information about a specific game"""
         return self.active_games.get(game_id)
-=======
-            avatar_info = self.peer_manager.get_avatar_info(from_user)
-            print(f"\n[{group['name']}] {display_name}{avatar_info}: {content}")
+
             
     def handle_token_revocation(self, msg_dict, addr):
         """
@@ -2071,5 +2068,4 @@
             return False
             
         # Otherwise broadcast to all known peers
-        return self.network_manager.broadcast_to_peers(message)
->>>>>>> a4011f4e
+        return self.network_manager.broadcast_to_peers(message)